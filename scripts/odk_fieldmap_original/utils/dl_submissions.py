# Copyright (c) 2022, 2023 Humanitarian OpenStreetMap Team
# This file is part of FMTM.
#
#     FMTM is free software: you can redistribute it and/or modify
#     it under the terms of the GNU General Public License as published by
#     the Free Software Foundation, either version 3 of the License, or
#     (at your option) any later version.
#
#     FMTM is distributed in the hope that it will be useful,
#     but WITHOUT ANY WARRANTY; without even the implied warranty of
#     MERCHANTABILITY or FITNESS FOR A PARTICULAR PURPOSE.  See the
#     GNU General Public License for more details.
#
#     You should have received a copy of the GNU General Public License
#     along with FMTM.  If not, see <https:#www.gnu.org/licenses/>.
#

#!/bin/python3

"""Accepts:
- A base URL for an ODK Central server
- A tuple of username and password to said server
- An ID number for a project on the server
- An output directory where the results will be placed.

And downloads all of the submissions from that server as CSV

TODO (KNOWN BUGS):
- For now it expects a project with multiple form, but all basically
identical (a single ODK survey with different GeoJSON forms).
If it gets a project with multiple forms, the collated CSV will
be fucked up.
- The geopoint column to be expanded is hard-coded to all-xlocation.
That only works for forms following Rob Savoye's current template.
This needs to be a command line argument.
- Both the geopoint expansion and creation of collated CSV are hardcoded
to yes; not a big deal but should be flags.
"""

import argparse
import csv
import os
from io import BytesIO, StringIO
from zipfile import ZipFile as zf

from odk_requests import csv_submissions, forms


def project_forms(url, aut, pid):
    """Returns a list of all forms in an ODK project."""
    formsr = forms(url, aut, pid)
    formsl = formsr.json()
    # TODO this returns happily with wrong credentials,
    # thinking that the error message actually constitutes
    # data about 2 forms. Should fail noisily.
    print(f"There are {len(formsl)} forms in project {pid}.")
    return formsl


def project_submissions_zipped(url, aut, pid, formsl, outdir):
    """Downloads all of the submissions frm a given ODK Central project."""
    for form in formsl:
        form_id = form["xmlFormId"]
        print(f"Checking submissions from {form_id}.")
        subs_zip = csv_submissions(url, aut, pid, form_id)

        outfilename = os.path.join(outdir, f"{form_id}.csv.zip")
        outfile = open(outfilename, "wb")
        outfile.write(subs_zip.content)


def expand_geopoints(csv, geopoint_column_name):
    """Accepts a list representing a set of CSV ODK submissions and expands
    a geopoint column to include lon, lat, ele, acc columns for easy
    import into QGIS or direct conversion to GeoJSON or similar.
    """
    newcsv = []
    try:
        header_row = csv[0]
        column_num = header_row.index(geopoint_column_name)
        print(f"I found {geopoint_column_name} at index {column_num}")
        newheaderrow = header_row[: column_num + 1]
        newheaderrow.extend(["lat", "lon", "ele", "acc"])
        newheaderrow.extend(header_row[column_num + 1 :])
        newcsv.append(newheaderrow)
        for row in csv[1:]:
            split_geopoint = row[column_num].split()
            print(split_geopoint)
            if len(split_geopoint) == 4:
                newrow = row[: column_num + 1]
                newrow.extend(split_geopoint)
                newrow.extend(row[column_num + 1 :])
            newcsv.append(newrow)

    except Exception as e:
        print("Is that the right geopoint column name?")
        print(e)

    return newcsv
 
def odk_geo2wkt(jrstring, node_delimiter = ';', delimiter = ' '):
    """Takes a Javarosa geo string and converts it into Well-Known-Text.
    Assumes that the string consists of the usual space-delimited 
    lat, lon, elevation, accuracy elements for each node, and nodes are
    semicolon-delimited (as is the case with ODK geowidget output). 
    If there's only one node, it creates a WKT point. If more than one,
    and the last isn't identical to the first, it creates a polyline.
    If more than two, and the last is identical to the first, it creates
    a polygon. In any other cases it should return an error."""
    nodes = [x.strip() for x in jrstring.split(node_delimiter)]
    wkt_feature_type = ''
    end_paren = ')'
    if len(nodes) == 0:
        print("There's nothing in there.")
        return None
    elif len(nodes) == 1:
        wkt_feature_type = 'POINT ('
    elif len(nodes) == 2:
        wkt_feature_type = 'LINESTRING ('
    elif len(nodes) >= 3:
        if nodes[0] == nodes[-1]:
            wkt_feature_type = 'POLYGON (('
            end_paren = '))'
        else:
            wkt_feature_type = 'LINESTRING ('

    
    try:
        positions = []
        for node in nodes:
            coords = node.split(delimiter)
            lat = float(coords[0])
            lon = float(coords[1])
            positions.append(f'{lon} {lat}')
        positions_string = ','.join(positions)
        return (f'{wkt_feature_type}{positions_string}{end_paren}')
    except Exception as e:
        return None
        
        

def project_submissions_unzipped(
    url, aut, pid, formsl, outdir, collate, expand_geopoint
):
    """Downloads and unzips all of the submissions from a given ODK project."""
    if collate:
<<<<<<< HEAD
        collated_outfilepath = os.path.join(outdir, f"_project_{pid}.csv")
        c_outfile = open(collated_outfilepath, "w")
        cw = csv.writer(c_outfile)
        firstline = True
    for form in formsl:
        form_id = form["xmlFormId"]
        print(f"Checking submissions from {form_id}.")
=======
        collated_outfilepath = os.path.join(outdir, f'project_{pid}_submissions'
                                            '_collated.csv')
        c_outfile = open(collated_outfilepath, 'w')
        cw = csv.writer(c_outfile)

        # create a single file to dump all repeat data lines
        # TODO multiple collated files for multiple repeats
        c_repeatfilepath = os.path.join(outdir, f'project_{pid}_repeats'
                                        '_collated.csv')
        c_repeatfile = open(c_repeatfilepath, 'w')
        cr = csv.writer(c_repeatfile)
        
    for fidx, form in enumerate(formsl):
        form_id = form['xmlFormId']
        print(f'Checking submissions from {form_id}.')
>>>>>>> bbadb3e1
        subs_zip = csv_submissions(url, aut, pid, form_id)
        subs_bytes = BytesIO(subs_zip.content)
        subs_bytes.seek(0)
        subs_unzipped = zf(subs_bytes)
        sub_namelist = subs_unzipped.namelist()
<<<<<<< HEAD
        print(f"Files in submissions from {form_id}:")
=======
        subcount = len(sub_namelist)
        print(f'There are {subcount} files in submissions from {form_id}:')
>>>>>>> bbadb3e1
        print(sub_namelist)

        # Now save the rest of the files
        for idx, sub_name in enumerate(sub_namelist):
            subs_bytes = subs_unzipped.read(sub_name)
            outfilename = os.path.join(outdir, sub_name)

            # Some attachments need a subdirectory
            suboutdir = os.path.split(outfilename)[0]
            if not os.path.exists(suboutdir):
                os.makedirs(suboutdir)

            # If it is a csv, open it and see if it is more than one line
            # This might go wrong if something is encoded in other than UTF-8
<<<<<<< HEAD
            #
            # TODO: identify and collate repeats separate from the parent
            # submission.
            if os.path.splitext(sub_name)[1] == ".csv":
                subs_stringio = StringIO(subs_bytes.decode())
                subs_list = list(csv.reader(subs_stringio))
                # Check if there are CSV lines after the headers
                subs_num = len(subs_list)
                print(f"{sub_name} has {subs_num - 1} submissions")
                if subs_num > 1:
=======
            if os.path.splitext(sub_name)[1] == '.csv':
                subs_stringio = StringIO(subs_bytes.decode())
                subs_list = list(csv.reader(subs_stringio))
                # Check if there are CSV lines after the headers
                subs_len = len(subs_list)
                print(f'{sub_name} has {subs_len - 1} submissions')
                if subs_len > 1:
>>>>>>> bbadb3e1
                    subs_to_write = subs_list
                    if expand_geopoint:
                        subs_to_write = expand_geopoints(subs_list, expand_geopoint)
                    with open(outfilename, "w") as outfile:
                        w = csv.writer(outfile)
                        w.writerows(subs_to_write)
                    if collate:
                        if not idx:                            
                            if not fidx:
                                # First form. Include header
                                cw.writerows(subs_to_write)
                            else:
                                # Not first form. Skip first row (header)
                                cw.writerows(subs_to_write[1:])
                        else:
                            # Include header because it's a repeat
                            # TODO actually create a separate collated
                            # CSV output for each repeat in the survey
                            cr.writerows(subs_to_write)
    
            else:
                with open(outfilename, "wb") as outfile:
                    outfile.write(subs_bytes)


if __name__ == "__main__":
    """Downloads all of the submissions from a given ODK Central project"""

    p = argparse.ArgumentParser()

    # Positional args
    p.add_argument("url", help="ODK Central Server URL")
    p.add_argument("username", help="ODK Central username")
    p.add_argument("password", help="ODK Central password")
    p.add_argument("pid", help="ODK Central project id number")
    p.add_argument("outdir", help="Output directory to write submissions")

    # Optional args
<<<<<<< HEAD
    p.add_argument(
        "-gc",
        "--geopoint_column",
        default="all-xlocation",
        help="The name of the column in the submissions containing "
        "single-point geometry in Javarosa form for expansion",
    )
=======
    p.add_argument('-gc', '--geopoint_column', default='all-xlocation', help=
                   'The name of the column in the submissions containing '
                   'geometry in Javarosa form for expansion or conversion')
>>>>>>> bbadb3e1

    # Flag args
    p.add_argument(
        "-c",
        "--collate",
        action="store_true",
        help="Attempt to collate the CSV from all submissions "
        "into a single CSV file",
    )
    p.add_argument(
        "-z",
        "--zipped",
        action="store_true",
        help="Don't bother trying to extract and/or collate csv "
        "submissions, just get the zip files",
    )
    p.add_argument(
        "-x",
        "--expand_geopoint",
        action="store_true",
        help="Convert a the column given by -gc, containing a Javarosa "
        "geopoint string, into four columns: "
        "lat, lon, elevation, accuracy",
    )

    a = p.parse_args()

    formsl = project_forms(a.url, (a.username, a.password), a.pid)
    
    if a.zipped:
        subs = project_submissions_zipped(a.url,
                                          (a.username, a.password),
                                          a.pid,
                                          formsl,
                                          a.outdir
                                          )
    else:
        subs = project_submissions_unzipped(a.url,
                                            (a.username, a.password),
                                            a.pid,
                                            formsl,
                                            a.outdir,
                                            a.collate,
                                            a.expand_geopoint
                                            )
    <|MERGE_RESOLUTION|>--- conflicted
+++ resolved
@@ -144,15 +144,7 @@
 ):
     """Downloads and unzips all of the submissions from a given ODK project."""
     if collate:
-<<<<<<< HEAD
-        collated_outfilepath = os.path.join(outdir, f"_project_{pid}.csv")
-        c_outfile = open(collated_outfilepath, "w")
-        cw = csv.writer(c_outfile)
-        firstline = True
-    for form in formsl:
-        form_id = form["xmlFormId"]
-        print(f"Checking submissions from {form_id}.")
-=======
+
         collated_outfilepath = os.path.join(outdir, f'project_{pid}_submissions'
                                             '_collated.csv')
         c_outfile = open(collated_outfilepath, 'w')
@@ -168,18 +160,14 @@
     for fidx, form in enumerate(formsl):
         form_id = form['xmlFormId']
         print(f'Checking submissions from {form_id}.')
->>>>>>> bbadb3e1
         subs_zip = csv_submissions(url, aut, pid, form_id)
         subs_bytes = BytesIO(subs_zip.content)
         subs_bytes.seek(0)
         subs_unzipped = zf(subs_bytes)
         sub_namelist = subs_unzipped.namelist()
-<<<<<<< HEAD
-        print(f"Files in submissions from {form_id}:")
-=======
+
         subcount = len(sub_namelist)
         print(f'There are {subcount} files in submissions from {form_id}:')
->>>>>>> bbadb3e1
         print(sub_namelist)
 
         # Now save the rest of the files
@@ -194,18 +182,7 @@
 
             # If it is a csv, open it and see if it is more than one line
             # This might go wrong if something is encoded in other than UTF-8
-<<<<<<< HEAD
-            #
-            # TODO: identify and collate repeats separate from the parent
-            # submission.
-            if os.path.splitext(sub_name)[1] == ".csv":
-                subs_stringio = StringIO(subs_bytes.decode())
-                subs_list = list(csv.reader(subs_stringio))
-                # Check if there are CSV lines after the headers
-                subs_num = len(subs_list)
-                print(f"{sub_name} has {subs_num - 1} submissions")
-                if subs_num > 1:
-=======
+
             if os.path.splitext(sub_name)[1] == '.csv':
                 subs_stringio = StringIO(subs_bytes.decode())
                 subs_list = list(csv.reader(subs_stringio))
@@ -213,7 +190,6 @@
                 subs_len = len(subs_list)
                 print(f'{sub_name} has {subs_len - 1} submissions')
                 if subs_len > 1:
->>>>>>> bbadb3e1
                     subs_to_write = subs_list
                     if expand_geopoint:
                         subs_to_write = expand_geopoints(subs_list, expand_geopoint)
@@ -252,19 +228,10 @@
     p.add_argument("outdir", help="Output directory to write submissions")
 
     # Optional args
-<<<<<<< HEAD
-    p.add_argument(
-        "-gc",
-        "--geopoint_column",
-        default="all-xlocation",
-        help="The name of the column in the submissions containing "
-        "single-point geometry in Javarosa form for expansion",
-    )
-=======
+
     p.add_argument('-gc', '--geopoint_column', default='all-xlocation', help=
                    'The name of the column in the submissions containing '
                    'geometry in Javarosa form for expansion or conversion')
->>>>>>> bbadb3e1
 
     # Flag args
     p.add_argument(
