# Frontend Deployment for Development

## 1. Start the Frontend with Docker

<<<<<<< HEAD
The FMTM frontend is built using a microfrontend architecture, divided into modules that can be developed, tested, and deployed independently.

Webpack remote modules are used to achieve this, dynamically loading code from other microfrontend applications.

In theory, this should improve the performance and scalability of the application.
However, great care should be taken with watching dependency versions across modules, to prevent loading more js content than is required.

List of current microfrontend modules:

- **main**:
  - Description: The main frontend, displays projects and tasks.
  - Location: src/frontend
  - Port: 8080.
- **fmtm_openlayers_map**:
  - Description: The map component, displays tasks on a map.
  - Location: src/frontend/fmtm_openlayers_map
  - Port: 8081.

## 1. Start the Frontends with Docker

This is the easiest way to manage multiple frontends at once.
=======
This is the easiest way to manage all of the services together.
>>>>>>> cad4f637

### 1A: Starting the API Containers

For details on how to run the API first, please see: [DEV 2. Backend](https://github.com/hotosm/fmtm/wiki/DEV-2.-Backend)

### 1B: Starting the Frontend Containers

1. You will need to [Install Docker](https://docs.docker.com/engine/install/) and ensure that it is running on your local machine.
2. From the command line: navigate to the top level directory of the FMTM project.
3. From the command line run: `docker compose build ui-main`
   This is essential, as the development container for the frontend is different to production.
4. Once everything is built, from the command line run: `docker compose up -d ui-main`

5. If everything goes well you should now be able to **navigate to the project in your browser:** <http://127.0.0.1:8080>

## 2. Start the Frontend locally

### 2A: Navigate to the frontend subdirectory

This should like be `src/frontend/main`.

### 2B: Install dependencies

Install the dependencies by running the following command: `npm install`

### 2C. Run the project

Run the frontend with hot-reloading: `npm run start:live`

The frontend should now be accessible at: <<<<<<<http://127.0.0.1:<PORT_NUMBER>>>>>>>>.

## Frontend Tips

The frontend is built with React and Typescript. Here are some tips on how to work with the frontend:

### Adding Environment Variables

To add environment variables, create a .env.local file in the `src/frontend`
directory. Any variables defined here will override those in `.env`.

### Adding New Routes

To add a new route, create a new page in the src/frontend/pages
directory. Then add a new entry to the `src/frontend/router.tsx` file.

### Adding New Components

To add a new component, create a new .tsx file in the src/frontend/
components directory.

## Conclusion

Running the FMTM project is easy with Docker. You can also run the
project locally outside of Docker, but it requires more setup. The
frontend is built with React and Typescript, and the backend is built
with FastAPI. Use the tips provided to customize and extend the
functionality of the project.<|MERGE_RESOLUTION|>--- conflicted
+++ resolved
@@ -2,31 +2,7 @@
 
 ## 1. Start the Frontend with Docker
 
-<<<<<<< HEAD
-The FMTM frontend is built using a microfrontend architecture, divided into modules that can be developed, tested, and deployed independently.
-
-Webpack remote modules are used to achieve this, dynamically loading code from other microfrontend applications.
-
-In theory, this should improve the performance and scalability of the application.
-However, great care should be taken with watching dependency versions across modules, to prevent loading more js content than is required.
-
-List of current microfrontend modules:
-
-- **main**:
-  - Description: The main frontend, displays projects and tasks.
-  - Location: src/frontend
-  - Port: 8080.
-- **fmtm_openlayers_map**:
-  - Description: The map component, displays tasks on a map.
-  - Location: src/frontend/fmtm_openlayers_map
-  - Port: 8081.
-
-## 1. Start the Frontends with Docker
-
-This is the easiest way to manage multiple frontends at once.
-=======
 This is the easiest way to manage all of the services together.
->>>>>>> cad4f637
 
 ### 1A: Starting the API Containers
 
