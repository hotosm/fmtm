# Frontend Deployment for Development

## 1. Start the Frontend with Docker

This is the easiest way to manage all of the services together.

### 1A: Starting the API Containers

For details on how to run the API first, please see: [DEV 2. Backend](https://github.com/hotosm/fmtm/wiki/DEV-2.-Backend)

### 1B: Starting the Frontend Containers

1. You will need to [Install Docker](https://docs.docker.com/engine/install/) and ensure that it is running on your local machine.
2. From the command line: navigate to the top level directory of the FMTM project.
3. From the command line run: `docker compose build ui`
   This is essential, as the development container for the frontend is different to production.
4. Once everything is built, from the command line run: `docker compose up -d ui`

5. If everything goes well you should now be able to **navigate to the project in your browser:** <http://127.0.0.1:8080>

> Note: during development, if you rebuild the frontend, then
> run 'docker compose up -d', the node_modules directory may
> not be updated. To solve this, use the flag:
> --renew-anon-volumes on docker compose up.

## 2. Start the Frontend locally

### 2A: Navigate to the frontend subdirectory

`cd src/frontend`

### 2B: Install dependencies

`npm install`

### 2C. Run the project

Run the frontend with hot-reloading: `npm run start:live`

<<<<<<< HEAD
The frontend should now be accessible at: <<<<<<<<http://127.0.0.1:<PORT_NUMBER>>>>>>>>>.
=======
The frontend should now be accessible at: `http://127.0.0.1:<PORT_NUMBER>`
>>>>>>> 007f1e13

## Frontend Tips

The frontend is built with React and Typescript. Here are some tips on how to work with the frontend:

### Adding Environment Variables

To add environment variables, create a .env.local file in the `src/frontend`
directory. Any variables defined here will override those in `.env`.

### Adding New Routes

To add a new route, create a new page in the src/frontend/pages
directory. Then add a new entry to the `src/frontend/router.tsx` file.

### Adding New Components

To add a new component, create a new .tsx file in the src/frontend/
components directory.

## Conclusion

Running the FMTM project is easy with Docker. You can also run the
project locally outside of Docker, but it requires more setup. The
frontend is built with React and Typescript, and the backend is built
with FastAPI. Use the tips provided to customize and extend the
functionality of the project.<|MERGE_RESOLUTION|>--- conflicted
+++ resolved
@@ -37,11 +37,7 @@
 
 Run the frontend with hot-reloading: `npm run start:live`
 
-<<<<<<< HEAD
-The frontend should now be accessible at: <<<<<<<<http://127.0.0.1:<PORT_NUMBER>>>>>>>>>.
-=======
 The frontend should now be accessible at: `http://127.0.0.1:<PORT_NUMBER>`
->>>>>>> 007f1e13
 
 ## Frontend Tips
 
