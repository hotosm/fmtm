# Tutorial On How To Use FMTM For A Mapping Campaign

A **Mapping Campaign** refers to an organized effort of collecting data from a particular geographic area/feature and creating maps. This may involve using various mapping technologies such as; GPS, satellite imagery, or crowdsourced data. These technologies are used to gather information about the area of interest.

Mapping campaigns can be carried out for lots of different purposes, some examples are:

- Disaster Response and Recovery
- Environmental Conservation
- Urban planning or;
- Social and Political Activism.

They often involve collaboration between organizations like; Government Agencies, Non-profit Groups and volunteers.

Once the data is collected, it is analyzed and processed to create detailed maps that can have a variety of use cases. These could be:

- Identifying areas of need.
- Planning infrastructure and development projects.
- Understanding the impact of environmental changes on the landscape, etc.

### An Overview Of The Field Mapping Tasking Manager (FMTM) In Relations With Humanitarian OpenStreetMap Team (HOT) and Open Street Mapping (OSM)

The **Humanitarian OpenStreetMap Team (HOT**) is a non-profit organization that uses open mapping data to support humanitarian and disaster response efforts around the world. **The Field Mapping Task Manager (FMTM)** is one of the tools that **HOT** uses to coordinate and manage mapping projects.

In the context of **HOT**, **FMTM** is a software tool that helps project managers to organize and manage mapping tasks. It assigns those tasks to volunteers and tracks their progress. The tool includes features for collaborative editing, data validation, and error detection. This ensures that the data collected by volunteers is accurate and reliable.

**FMTM** is designed to be used in conjunction with **OpenStreetMap (OSM)**. **OSM** is a free and open-source map of the world that is created and maintained by volunteers. When volunteers use **FMTM** to collect data, that data is typically uploaded to **OSM**, where it is used to create more detailed and accurate maps of the affected area.

Overall, the **FMTM** tool is an important component of **HOT**'s efforts to support disaster response and humanitarian efforts around the world. By coordinating mapping activities and ensuring the accuracy and reliability of the data collected by volunteers, **FMTM** helps to provide critical information that can be used to support decision-making and improve the effectiveness of humanitarian efforts.

### Using The FMTM Tool For A Mapping Campaign Via The HOT Website

<<<<<<< HEAD
=======
1.Navigate to the [HOT website](https://www.hotosm.org/).

2.Click on the Tools & Data feature on the **HOT** Dashboard.

3.Select Task Manager from **“Tools we use”**.
>>>>>>> c7fcd4e0

4.Click on the **Sign up button** in the upper right corner of the Tasking Manager homepage.

5.Provide your name and email address (We will use this information to guide you through the sign-up process).

6.A new tab will open allowing you to register on **OpenStreetMap.org**. Provide your account information and press the Sign up button at the bottom of the form.

7.Close the tab and go back to the Tasking Manager. Click the button to Log in.

8.Select Explore projects in the main navigation to find a project to help map. Or use the link provided by your mapathon instructor.

9.Read the introductions to the project and click on **Contribute** to begin with a mapping task.

10.Map a randomly selected task for mapping by clicking on the button **Map a task**.
Alternatively, you can select one from the map or the task, and choose **“Map selected task”**.

11.This opens the editor; map all the features asked for in the instructions.

12.When finished mapping, save your edits and select the button **Submit task**.
After this, you can go back to step 7 and select a new task for mapping.

- A step by step procedure on how to begin mapping can be found [here](https://learnosm.org/en/beginner/)

A short guide for beginners on how to begin mapping.

- How to choose and contribute to a project that suits you can be found [here](https://learnosm.org/en/coordination/tm-user/#select-a-task-to-map).

This is a guide on the steps to take to ensure that not only are you contributing, but you are contributing properly because inaccurate and ill documented data does a lot of harm.

- A cheat sheet for HOT Tasking Manager can be found [here](https://drive.google.com/file/d/19pckU4Cru-cSz_aclsLsBk-45SQ1Qyy_/view)

This is a sheet that has a run down on all the steps involved in contributing to a mapping project.<|MERGE_RESOLUTION|>--- conflicted
+++ resolved
@@ -29,14 +29,11 @@
 
 ### Using The FMTM Tool For A Mapping Campaign Via The HOT Website
 
-<<<<<<< HEAD
-=======
 1.Navigate to the [HOT website](https://www.hotosm.org/).
 
 2.Click on the Tools & Data feature on the **HOT** Dashboard.
 
 3.Select Task Manager from **“Tools we use”**.
->>>>>>> c7fcd4e0
 
 4.Click on the **Sign up button** in the upper right corner of the Tasking Manager homepage.
 
