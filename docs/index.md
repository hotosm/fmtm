# 🤗 Welcome To The Field Mapping Documentation 🤗

## What is ONE thing all the greatest solutions out there have in common?

They never forget the people they are building for (^^) :smiley:

So who are we building field mapping solutions for? In short, we build solutions
for:

### The field mapping manager (coordinating field mapping)

The field mapping manager is responsible for coordinating field
mapping activities, ensuring the accuracy and completeness of the data
collected, and managing the data itself. This involves a number of key
steps, including:

- **_Planning:_** The field mapping manager must develop a clear plan
  for the data collection process, including identifying key areas of
  focus and establishing timelines and targets.

- **_Recruitment:_** The field mapping manager must recruit and train
  field mappers, ensuring that they have the necessary skills and
  expertise to collect accurate and high-quality data.

- **_Coordination:_** The field mapping manager must coordinate the activities
  of the field mappers, ensuring that they are working together
  effectively and efficiently.

  <img
      align="left"
      width="500px"
      src="https://user-images.githubusercontent.com/107098623/194864145-598d6212-9e0b-4c9d-ba90-92e5cd3fa488.png"
      alt="coordination"
    />

### The field mapper (collecting data)

The field mapper is responsible for collecting data in the field. To
ensure the success of the field mapper, we must consider a number of key
factors. These include:

- **_Ease of use:_** The field mapper must be able to easily and efficiently
  collect data, without requiring extensive training or technical
  expertise.

- **_Accessibility:_** The field mapper must be able to access and
  collect data from a wide range of environments, including remote or
  hard-to-reach locations.

- **_Data quality:_** The field mapper must be able to ensure the accuracy and
  completeness of the data they collect, as well as identify and address
  any errors or issues that arise.

### The validator (quality checking the data)

The validator is responsible for quality checking the data collected by
the field mapper, ensuring that it is accurate, complete, and free from
errors. The validator faces a number of challenges and issues, including:

- **_Incomplete or inaccurate data:_** The validator must identify and
  address any data that is incomplete, inaccurate, or otherwise flawed.

- **_Conflicting data:_** The validator may encounter data that
  conflicts with other data sources, requiring them to identify and
  resolve any discrepancies.

- **_Data validation protocols:_** The validator must adhere to strict
  validation protocols and guidelines, ensuring that the data meets a high
  level of quality and accuracy.

## Detailed role breakdown

[Click here][1] to see an overview of who you are building for, which actions
they take and some ideas for solutions!

Below is an overview of the user flow of the **Field Mapper**, the
**Mapping Coordinator / Field Mapping Manager** and the **Validator**.

### The Field Mapping Manager (The person who coordinates field mapping)

The **Field Mapping Manager** is tasked with coordinating all mapping
activities, ensuring that **Field Mappers** are safe and qualified to
work, as well as monitoring data quality. The **Field Mapping
Manager** has to consider 3 main activities:

1. **Pre-field data collection activities**
   - Setting up and testing tools
   - Creating a form
   - Training field mappers (making sure that they understand the form and how
     to fill it)
   - Creating an area of interest within the location to be mapped
2. **Data collection activities**
   - Preparing daily, weekly and monthly activity plans
   - Deploying team (assessing safety and qualifications of mappers)
   - Data quality monitoring
3. **Post-field data collection activities**
   - Daily review of data
   - Giving and receiving team feedback
   - Updating tools and methodoligies

If you want more information, click on [this][2] virtual whiteboard! to see all
the steps a **Field Mapping Coordinator or Manager** goes through.
Here's a sneak-peek:

- See also data collection approach in [in this training guide<<][3]

![Field mapping coordinator][4]

### The Field Mapper (The person who collects data)

The **Field Mapper** surveys locations and collects data from them. The basic
work flow that a **Field Mapper** has to consider is as follows:

1. Find a phone that:
   - Has mobile data or an internet plan.
   - Works well with the app.(ODK Collect)
2. Access the **OSM** registration site and register.
   - <https://www.openstreetmap.org/>
<<<<<<< HEAD
3. Install ODK Collect on your phone, by clicking the link below and following
   the procedure.
=======
3. Install ODK Collect on your phone, by clicking the link below
   and following the procedure.
>>>>>>> 6f1783fb
   - <https://fmtm.hotosm.org/>
   - Click in the humberg icon on the top right side of your screen.
   - Click Download Custom ODK Collect.
4. From the FMTM page, choose a campaign.
5. Select a task from the campaign.
<<<<<<< HEAD
   - Scan the QR code that will be displayed after selecting the task.
=======
   - Scan the QR code that will be displayed after opening the project for the
     first time before selecting the task.
   - If you have already opened the project before, you can get the QR code
     from the QR code tab
>>>>>>> 6f1783fb
6. Launch the map app which allows you to see the moving map of the points that
   you are now responsible for.
7. Complete each point within the task, making sure to answer the questions in
   the form for each one.
8. Send the data of each point until the task is complete.
9. Once the task is complete, signal that your task is finished. This lets the
   **Validator** know that they can check the quality of your data.

If you want to see this workflow in more detail, click on
[this virtual whiteboard!][5]

Here's a sneak-peek:

<img
  align="centre"
  width="1000px"
  height="600px"
  src="https://user-images.githubusercontent.com/107098623/194867381-53813f19-71b1-4342-866f-10c963b7460b.png"
  alt="fmtm-workflow"
/>

### The Validator (The person who checks the quality of data collected)

![osm data collection][6]

The **Validator** does the following tasks to ensure that quality data is
collected and uploaded to **OSM**:

- Logs into task manager
- Checks how many tasks need validation
- Checks tasks for errors
- Stops mappers that make mistakes and explains how they can fix their errors
- Lowers supervision on good mappers in order to spend more time on those who
  are struggling
- Uploads high quality data to **OSM** and marks completed tasks as **done**

Some of the pain points and struggles faced by the **Validator** include:

- Lack of validators (the **Validator** is often the same person as the
  **Field Mapping Manager**)
- Many areas of the world are still unmapped on online commercial maps
- The quality of maps needs to improve
- The more developers complicate tools, the more they reduce the usefulness
  of the tools

For more details, click on [this virtual whiteboard!][7]

See sneak-peek below.

- See also all steps of validation [>>in this training guide<<][8]
- See also global validator Becky's OSM diary which features:
  ["Common Feedback I give while Validating Building Projects"][9]

![validator flow][10]

Some of the key points covered are:

- Understanding the mapping project and the intended use of the collected data
- Verifying the accuracy and completeness of the collected data
- Ensuring consistency with existing data and standards
- Providing clear and constructive feedback to field mappers and coordinators

Overall, understanding the needs and considerations of each of these three user
groups is essential for building effective field mapping solutions.

[1]: https://miro.com/app/board/uXjVPX4XLcI=/?moveToWidget=3458764534814634286&cot=14
[2]: https://miro.com/app/board/uXjVPX4XLcI=/?moveToWidget=3458764535077658755&cot=14
[3]: https://hotosm.github.io/pdc-documentation/en/pages/01-osm-field-surveyor-guideliness/01-metodologi-pengumpulan-data/01_metodologi_pengumpulan_data/
[4]: https://user-images.githubusercontent.com/107098623/194859584-31dae52a-e918-4cd8-9071-24791750d6bb.png
[5]: https://miro.com/app/board/uXjVPX4XLcI=/?moveToWidget=3458764535074723879&cot=14
[6]: https://user-images.githubusercontent.com/107098623/196922048-c156b8ed-7f1a-404b-a636-fcfca2c0b328.png
[7]: https://miro.com/app/board/uXjVPX4XLcI=/?moveToWidget=3458764535077160536&cot=14
[8]: https://hotosm.github.io/pdc-documentation/en/pages/04-data-validation-and-quality-assurance/02-penggunaan-josm-untuk-validasi-data-survei/josm-for-validating-survey-data
[9]: https://www.openstreetmap.org/user/Becky%20Candy/diary/399055
[10]: https://user-images.githubusercontent.com/107098623/194870234-fa9497cb-d9e4-43ff-b7dd-ad731f8be488.png<|MERGE_RESOLUTION|>--- conflicted
+++ resolved
@@ -116,26 +116,17 @@
    - Works well with the app.(ODK Collect)
 2. Access the **OSM** registration site and register.
    - <https://www.openstreetmap.org/>
-<<<<<<< HEAD
-3. Install ODK Collect on your phone, by clicking the link below and following
-   the procedure.
-=======
 3. Install ODK Collect on your phone, by clicking the link below
    and following the procedure.
->>>>>>> 6f1783fb
    - <https://fmtm.hotosm.org/>
    - Click in the humberg icon on the top right side of your screen.
    - Click Download Custom ODK Collect.
 4. From the FMTM page, choose a campaign.
 5. Select a task from the campaign.
-<<<<<<< HEAD
-   - Scan the QR code that will be displayed after selecting the task.
-=======
    - Scan the QR code that will be displayed after opening the project for the
      first time before selecting the task.
    - If you have already opened the project before, you can get the QR code
      from the QR code tab
->>>>>>> 6f1783fb
 6. Launch the map app which allows you to see the moving map of the points that
    you are now responsible for.
 7. Complete each point within the task, making sure to answer the questions in
