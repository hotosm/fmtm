<<<<<<< HEAD
name: 🕮 Publish Docs to Wiki
=======
name: 📖 Publish Docs to Wiki
>>>>>>> 007f1e13

on:
  push:
    paths:
      - docs/**
    branches: [development]
  # Allow manual trigger (workflow_dispatch)
  workflow_dispatch:

jobs:
  publish-docs-to-wiki:
<<<<<<< HEAD
    uses: hotosm/gh-workflows/.github/workflows/wiki.yml@1.0.0
=======
    uses: hotosm/gh-workflows/.github/workflows/wiki.yml@1.1.2
>>>>>>> 007f1e13
    with:
      homepage_path: "index.md"<|MERGE_RESOLUTION|>--- conflicted
+++ resolved
@@ -1,8 +1,4 @@
-<<<<<<< HEAD
-name: 🕮 Publish Docs to Wiki
-=======
 name: 📖 Publish Docs to Wiki
->>>>>>> 007f1e13
 
 on:
   push:
@@ -14,10 +10,6 @@
 
 jobs:
   publish-docs-to-wiki:
-<<<<<<< HEAD
-    uses: hotosm/gh-workflows/.github/workflows/wiki.yml@1.0.0
-=======
     uses: hotosm/gh-workflows/.github/workflows/wiki.yml@1.1.2
->>>>>>> 007f1e13
     with:
       homepage_path: "index.md"