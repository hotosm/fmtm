# Copyright (c) 2023 Humanitarian OpenStreetMap Team
#
# This file is part of FMTM.
#
#     FMTM is free software: you can redistribute it and/or modify
#     it under the terms of the GNU General Public License as published by
#     the Free Software Foundation, either version 3 of the License, or
#     (at your option) any later version.
#
#     FMTM is distributed in the hope that it will be useful,
#     but WITHOUT ANY WARRANTY; without even the implied warranty of
#     MERCHANTABILITY or FITNESS FOR A PARTICULAR PURPOSE.  See the
#     GNU General Public License for more details.
#
#     You should have received a copy of the GNU General Public License
#     along with FMTM.  If not, see <https:#www.gnu.org/licenses/>.
#
import base64
import json
import os
import pathlib
import zlib

# import osm_fieldwork
# Qr code imports
import segno
from fastapi import HTTPException
from fastapi.responses import JSONResponse
from loguru import logger as log
from osm_fieldwork.CSVDump import CSVDump
from osm_fieldwork.OdkCentral import OdkAppUser, OdkForm, OdkProject
from pyxform.xls2xform import xls2xform_convert
from sqlalchemy.orm import Session

from ..config import settings
from ..db import db_models
from ..projects import project_schemas


def get_odk_project(odk_central: project_schemas.ODKCentral = None):
    """Helper function to get the OdkProject with credentials."""
    if odk_central:
        url = odk_central.odk_central_url
        user = odk_central.odk_central_user
        pw = odk_central.odk_central_password
    else:
        log.debug("ODKCentral connection variables not set in function")
        log.debug("Attempting extraction from environment variables")
        url = settings.ODK_CENTRAL_URL
        user = settings.ODK_CENTRAL_USER
        pw = settings.ODK_CENTRAL_PASSWD

    try:
        log.debug(f"Connecting to ODKCentral: url={url} user={user}")
        project = OdkProject(url, user, pw)
    except Exception as e:
        log.error(e)
        raise HTTPException(
            status_code=500, detail=f"Error creating project on ODK Central: {e}"
        ) from e

    return project


def get_odk_form(odk_central: project_schemas.ODKCentral = None):
    """Helper function to get the OdkForm with credentials."""
    if odk_central:
        url = odk_central.odk_central_url
        user = odk_central.odk_central_user
        pw = odk_central.odk_central_password

    else:
        log.debug("ODKCentral connection variables not set in function")
        log.debug("Attempting extraction from environment variables")
        url = settings.ODK_CENTRAL_URL
        user = settings.ODK_CENTRAL_USER
        pw = settings.ODK_CENTRAL_PASSWD

    try:
        log.debug(f"Connecting to ODKCentral: url={url} user={user}")
        form = OdkForm(url, user, pw)
    except Exception as e:
        log.error(e)
        raise HTTPException(
            status_code=500, detail=f"Error creating project on ODK Central: {e}"
        ) from e

    return form


def get_odk_app_user(odk_central: project_schemas.ODKCentral = None):
    """Helper function to get the OdkAppUser with credentials."""
    if odk_central:
        url = odk_central.odk_central_url
        user = odk_central.odk_central_user
        pw = odk_central.odk_central_password
    else:
        log.debug("ODKCentral connection variables not set in function")
        log.debug("Attempting extraction from environment variables")
        url = settings.ODK_CENTRAL_URL
        user = settings.ODK_CENTRAL_USER
        pw = settings.ODK_CENTRAL_PASSWD

    try:
        log.debug(f"Connecting to ODKCentral: url={url} user={user}")
        form = OdkAppUser(url, user, pw)
    except Exception as e:
        log.error(e)
        raise HTTPException(
            status_code=500, detail=f"Error creating project on ODK Central: {e}"
        ) from e

    return form


def list_odk_projects(odk_central: project_schemas.ODKCentral = None):
    """List all projects on a remote ODK Server."""
    project = get_odk_project(odk_central)
    return project.listProjects()


def create_odk_project(name: str, odk_central: project_schemas.ODKCentral = None):
    """Create a project on a remote ODK Server."""
    project = get_odk_project(odk_central)

    try:
        log.debug("Attempting ODKCentral project creation")
        result = project.createProject(name)

        # Sometimes createProject returns a list if fails
        if isinstance(result, dict):
            if result.get("code") == 401.2:
                raise HTTPException(
                    status_code=500,
                    detail="Could not authenticate to odk central.",
                )

        log.debug(f"ODKCentral response: {result}")
        log.info(f"Project {name} available on the ODK Central server.")
        return result
    except Exception as e:
        log.error(e)
        raise HTTPException(
            status_code=500, detail=f"Error creating project on ODK Central: {e}"
        ) from e


def delete_odk_project(project_id: int, odk_central: project_schemas.ODKCentral = None):
    """Delete a project from a remote ODK Server."""
    # FIXME: when a project is deleted from Central, we have to update the
    # odkid in the projects table
    try:
        project = get_odk_project(odk_central)
        result = project.deleteProject(project_id)
        log.info(f"Project {project_id} has been deleted from the ODK Central server.")
        return result
    except Exception:
        return "Could not delete project from central odk"


def create_appuser(
    project_id: int, name: str, odk_credentials: project_schemas.ODKCentral = None
):
    """Create an app-user on a remote ODK Server.
    If odk credentials of the project are provided, use them to create an app user.
    """
    if odk_credentials:
        url = odk_credentials.odk_central_url
        user = odk_credentials.odk_central_user
        pw = odk_credentials.odk_central_password

    else:
        log.debug("ODKCentral connection variables not set in function")
        log.debug("Attempting extraction from environment variables")
        url = settings.ODK_CENTRAL_URL
        user = settings.ODK_CENTRAL_USER
        pw = settings.ODK_CENTRAL_PASSWD

    app_user = OdkAppUser(url, user, pw)
    result = app_user.create(project_id, name)
    log.info(f"Created app user: {result.json()}")
    return result


def delete_app_user(
    project_id: int, name: str, odk_central: project_schemas.ODKCentral = None
):
    """Delete an app-user from a remote ODK Server."""
    appuser = get_odk_app_user(odk_central)
    result = appuser.delete(project_id, name)
    return result


def upload_xform_media(
    project_id: int, xform_id: str, filespec: str, odk_credentials: dict = None
):
    title = os.path.basename(os.path.splitext(filespec)[0])

    if odk_credentials:
        url = odk_credentials["odk_central_url"]
        user = odk_credentials["odk_central_user"]
        pw = odk_credentials["odk_central_password"]

    else:
        log.debug("ODKCentral connection variables not set in function")
        log.debug("Attempting extraction from environment variables")
        url = settings.ODK_CENTRAL_URL
        user = settings.ODK_CENTRAL_USER
        pw = settings.ODK_CENTRAL_PASSWD

    try:
        xform = OdkForm(url, user, pw)
    except Exception as e:
        log.error(e)
        raise HTTPException(
            status_code=500, detail={"message": "Connection failed to odk central"}
        ) from e

    result = xform.uploadMedia(project_id, title, filespec)
    result = xform.publishForm(project_id, title)
    return result


def create_odk_xform(
    project_id: int,
    xform_id: str,
    filespec: str,
    odk_credentials: project_schemas.ODKCentral = None,
    create_draft: bool = False,
    upload_media=True,
    convert_to_draft_when_publishing=True,
):
    """Create an XForm on a remote ODK Central server."""
    title = os.path.basename(os.path.splitext(filespec)[0])
    # result = xform.createForm(project_id, title, filespec, True)
    # Pass odk credentials of project in xform

    if not odk_credentials:
        odk_credentials = project_schemas.ODKCentral(
            odk_central_url=settings.ODK_CENTRAL_URL,
            odk_central_user=settings.ODK_CENTRAL_USER,
            odk_central_password=settings.ODK_CENTRAL_PASSWD,
        )
    try:
        xform = get_odk_form(odk_credentials)
    except Exception as e:
        log.error(e)
        raise HTTPException(
            status_code=500, detail={"message": "Connection failed to odk central"}
        ) from e

    result = xform.createForm(project_id, xform_id, filespec, create_draft)

    if result != 200 and result != 409:
        return result
    data = f"/tmp/{title}.geojson"

    # This modifies an existing published XForm to be in draft mode.
    # An XForm must be in draft mode to upload an attachment.
    if upload_media:
        result = xform.uploadMedia(
            project_id, title, data, convert_to_draft_when_publishing
        )

    result = xform.publishForm(project_id, title)
    return result


def delete_odk_xform(
    project_id: int,
    xform_id: str,
    filespec: str,
    odk_central: project_schemas.ODKCentral = None,
):
    """Delete an XForm from a remote ODK Central server."""
    xform = get_odk_form(odk_central)
    result = xform.deleteForm(project_id, xform_id, filespec, True)
    # FIXME: make sure it's a valid project id
    return result


# def list_odk_xforms(project_id: int, odk_central: project_schemas.ODKCentral = None):
def list_odk_xforms(
    project_id: int,
    odk_central: project_schemas.ODKCentral = None,
    metadata: bool = False,
):
    """List all XForms in an ODK Central project."""
    project = get_odk_project(odk_central)
    xforms = project.listForms(project_id, metadata)
    # FIXME: make sure it's a valid project id
    return xforms


def get_form_full_details(
    odk_project_id: int, form_id: str, odk_central: project_schemas.ODKCentral
):
    form = get_odk_form(odk_central)
    form_details = form.getFullDetails(odk_project_id, form_id)
    return form_details.json()


async def get_project_full_details(
    odk_project_id: int, odk_central: project_schemas.ODKCentral
):
    project = get_odk_project(odk_central)
    project_details = project.getFullDetails(odk_project_id)
    return project_details


def list_task_submissions(
    odk_project_id: int, form_id: str, odk_central: project_schemas.ODKCentral = None
):
    project = get_odk_form(odk_central)
    submissions = project.listSubmissions(odk_project_id, form_id)
    return submissions


def list_submissions(project_id: int, odk_central: project_schemas.ODKCentral = None):
    """List submissions from a remote ODK server."""
    project = get_odk_project(odk_central)
    xform = get_odk_form(odk_central)
    submissions = list()
    for user in project.listAppUsers(project_id):
        for subm in xform.listSubmissions(project_id, user["displayName"]):
            submissions.append(subm)

    return submissions


def get_form_list(db: Session, skip: int, limit: int):
    """Returns the list of id and title of xforms from the database."""
    try:
        forms = (
            db.query(db_models.DbXForm.id, db_models.DbXForm.title)
            .offset(skip)
            .limit(limit)
            .all()
        )

        result_dict = []
        for form in forms:
            form_dict = {
                "id": form[0],  # Assuming the first element is the ID
                "title": form[1],  # Assuming the second element is the title
            }
            result_dict.append(form_dict)

        return result_dict

    except Exception as e:
        log.error(e)
        raise HTTPException(e) from e


def download_submissions(
    project_id: int,
    xform_id: str,
    submission_id: str = None,
    get_json: bool = True,
    odk_central: project_schemas.ODKCentral = None,
):
    """Download submissions from a remote ODK server."""
    xform = get_odk_form(odk_central)
    # FIXME: should probably filter by timestamps or status value
    data = xform.getSubmissions(project_id, xform_id, submission_id, True, get_json)
    fixed = str(data, "utf-8")
    return fixed.splitlines()


async def test_form_validity(xform_content: str, form_type: str):
    """Validate an XForm.
    Parameters:
        xform_content: form to be tested
        form_type: type of form (xls or xlsx).
    """
    try:
        xlsform_path = f"/tmp/validate_form.{form_type}"
        outfile = "/tmp/outfile.xml"

        with open(xlsform_path, "wb") as f:
            f.write(xform_content)

        xls2xform_convert(xlsform_path=xlsform_path, xform_path=outfile, validate=False)
        return {"message": "Your form is valid"}
    except Exception as e:
        return JSONResponse(
            content={"message": "Your form is invalid", "possible_reason": str(e)},
            status_code=400,
        )


def generate_updated_xform(
    xlsform: str,
    xform: str,
    form_type: str,
):
    """Update the version in an XForm so it's unique."""
    name = os.path.basename(xform).replace(".xml", "")
    outfile = xform
    if form_type != "xml":
        try:
            xls2xform_convert(xlsform_path=xlsform, xform_path=outfile, validate=False)
        except Exception as e:
            log.error(f"Couldn't convert {xlsform} to an XForm!", str(e))
            raise HTTPException(status_code=400, detail=str(e)) from e

        if os.path.getsize(outfile) <= 0:
            log.warning(f"{outfile} is empty!")
            raise HTTPException(status=400, detail=f"{outfile} is empty!") from None

        xls = open(outfile, "r")
        data = xls.read()
        xls.close()
    else:
        xls = open(xlsform, "r")
        data = xls.read()
        xls.close()

    tmp = name.split("_")
    tmp[0]
    tmp[1]
    id = tmp[2].split(".")[0]
    extract = f"jr://file/{name}.geojson"

    # # Parse the XML to geojson
    # xml = xmltodict.parse(str(data))

    # # First change the osm data extract file
    # index = 0
    # for inst in xml["h:html"]["h:head"]["model"]["instance"]:
    #     try:
    #         if "@src" in inst:
    #             if (
    #                 xml["h:html"]["h:head"]["model"]["instance"][index]["@src"].split(
    #                     "."
    #                 )[1]
    #                 == "geojson"
    #             ):
    #                 xml["h:html"]["h:head"]["model"]["instance"][index][
    #                     "@src"
    #                 ] = extract

    #         if "data" in inst:
    #             print("data in inst")
    #             if "data" == inst:
    #                 print("Data = inst ", inst)
    #                 xml["h:html"]["h:head"]["model"]["instance"]["data"]["@id"] = id
    #                 # xml["h:html"]["h:head"]["model"]["instance"]["data"]["@id"] = xform
    #             else:
    #                 xml["h:html"]["h:head"]["model"]["instance"][0]["data"]["@id"] = id
    #     except Exception:
    #         continue
    #     index += 1
    # xml["h:html"]["h:head"]["h:title"] = name

    namespaces = {
        "h": "http://www.w3.org/1999/xhtml",
        "odk": "http://www.opendatakit.org/xforms",
        "xforms": "http://www.w3.org/2002/xforms",
    }

    import xml.etree.ElementTree as ET

    root = ET.fromstring(data)
    head = root.find("h:head", namespaces)
    model = head.find("xforms:model", namespaces)
    instances = model.findall("xforms:instance", namespaces)

    index = 0
    for inst in instances:
        try:
            if "src" in inst.attrib:
                if (inst.attrib["src"].split("."))[1] == "geojson":
                    (inst.attrib)["src"] = extract

            # Looking for data tags
            data_tags = inst.findall("xforms:data", namespaces)
            if data_tags:
                for dt in data_tags:
                    dt.attrib["id"] = id
        except Exception:
            continue
        index += 1

    # Save the modified XML
    newxml = ET.tostring(root)

    # write the updated XML file
    outxml = open(outfile, "w")
    # newxml = xmltodict.unparse(xml)
    outxml.write(newxml.decode())
    outxml.close()

    # insert the new version
    # forms = table(
    #     "xlsforms", column("title"), column("xls"), column("xml"), column("id")
    # )
    # ins = insert(forms).values(title=name, xml=data)
    # sql = ins.on_conflict_do_update(
    #     constraint="xlsforms_title_key", set_=dict(title=name, xml=newxml)
    # )
    # db.execute(sql)
    # db.commit()

    return outfile


def create_qrcode(project_id: int, token: str, name: str, odk_central_url: str = None):
    """Create the QR Code for an app-user."""
    if not odk_central_url:
        log.debug("ODKCentral connection variables not set in function")
        log.debug("Attempting extraction from environment variables")
        odk_central_url = settings.ODK_CENTRAL_URL

    # Qr code text json in the format acceptable by odk collect.
    qr_code_setting = {
        "general": {
            "server_url": f"{odk_central_url}/v1/key/{token}/projects/{project_id}",
            "form_update_mode": "match_exactly",
            "basemap_source": "osm",
            "autosend": "wifi_and_cellular",
        },
        "project": {"name": f"{name}"},
        "admin": {},
    }

    # Base64 encoded
    qr_data = base64.b64encode(
        zlib.compress(json.dumps(qr_code_setting).encode("utf-8"))
    )

    # Generate qr code using segno
    qrcode = segno.make(qr_data, micro=False)
    qrcode.save(f"/tmp/{name}_qr.png", scale=5)
    return qr_data


def upload_media(
    project_id: int,
    xform_id: str,
    filespec: str,
    odk_central: project_schemas.ODKCentral = None,
):
    """Upload a data file to Central."""
    xform = get_odk_form(odk_central)
    xform.uploadMedia(project_id, xform_id, filespec)


def download_media(
    project_id: int,
    xform_id: str,
    filespec: str,
    odk_central: project_schemas.ODKCentral = None,
):
    """Upload a data file to Central."""
    xform = get_odk_form(odk_central)
    filename = "test"
    xform.getMedia(project_id, xform_id, filename)


def convert_csv(
    filespec: str,
    data: bytes,
):
    """Convert ODK CSV to OSM XML and GeoJson."""
    pathlib.Path(osm_fieldwork.__file__).resolve().parent
    csvin = CSVDump("/xforms.yaml")

    osmoutfile = f"{filespec}.osm"
    csvin.createOSM(osmoutfile)

    jsonoutfile = f"{filespec}.geojson"
    csvin.createGeoJson(jsonoutfile)

    if len(data) == 0:
        log.debug("Parsing csv file %r" % filespec)
        # The yaml file is in the package files for osm_fieldwork
        data = csvin.parse(filespec)
    else:
        csvdata = csvin.parse(filespec, data)
        for entry in csvdata:
            log.debug(f"Parsing csv data {entry}")
            if len(data) <= 1:
                continue
            feature = csvin.createEntry(entry)
            # Sometimes bad entries, usually from debugging XForm design, sneak in
            if len(feature) > 0:
                if "tags" not in feature:
                    log.warning("Bad record! %r" % feature)
                else:
                    if "lat" not in feature["attrs"]:
                        import epdb

                        epdb.st()
                    csvin.writeOSM(feature)
                    # This GeoJson file has all the data values
                    csvin.writeGeoJson(feature)
                    pass

    csvin.finishOSM()
    csvin.finishGeoJson()

    return True


def create_odk_xform_for_janakpur(
    project_id: int,
    xform_id: str,
    filespec: str,
    odk_credentials: project_schemas.ODKCentral = None,
    create_draft: bool = False,
    upload_media=True,
    convert_to_draft_when_publishing=True,
):
    """Create an XForm on a remote ODK Central server."""
    title = os.path.basename(os.path.splitext(filespec)[0])
    # result = xform.createForm(project_id, title, filespec, True)
    # Pass odk credentials of project in xform

    if not odk_credentials:
        odk_credentials = project_schemas.ODKCentral(
            odk_central_url=settings.ODK_CENTRAL_URL,
            odk_central_user=settings.ODK_CENTRAL_USER,
            odk_central_password=settings.ODK_CENTRAL_PASSWD,
        )
    try:
        xform = get_odk_form(odk_credentials)
    except Exception as e:
        log.error(e)
        raise HTTPException(
            status_code=500, detail={"message": "Connection failed to odk central"}
        ) from e

    result = xform.createForm(project_id, xform_id, filespec, create_draft)

    if result != 200 and result != 409:
        return result
<<<<<<< HEAD
    data = f"/tmp/{title}.geojson"
=======
>>>>>>> ac5044c2

    # This modifies an existing published XForm to be in draft mode.
    # An XForm must be in draft mode to upload an attachment.
    if upload_media:
<<<<<<< HEAD

        # Upload buildings file 
=======
        # Upload buildings file
>>>>>>> ac5044c2
        building_file = f"/tmp/buildings_{title}.geojson"

        result = xform.uploadMedia(
            project_id, title, building_file, convert_to_draft_when_publishing
        )

<<<<<<< HEAD
        # Upload roads file 
=======
        # Upload roads file
>>>>>>> ac5044c2
        road_file = f"/tmp/roads_{title}.geojson"
        result = xform.uploadMedia(
            project_id, title, road_file, convert_to_draft_when_publishing
        )

    result = xform.publishForm(project_id, title)
    return result


<<<<<<< HEAD

=======
>>>>>>> ac5044c2
def generate_updated_xform_for_janakpur(
    xlsform: str,
    xform: str,
    form_type: str,
):
    """Update the version in an XForm so it's unique."""
    name = os.path.basename(xform).replace(".xml", "")

    print("Name in form = ", name)

    outfile = xform
    if form_type != "xml":
        try:
            xls2xform_convert(xlsform_path=xlsform, xform_path=outfile, validate=False)
        except Exception as e:
            log.error(f"Couldn't convert {xlsform} to an XForm!", str(e))
            raise HTTPException(status_code=400, detail=str(e)) from e

        if os.path.getsize(outfile) <= 0:
            log.warning(f"{outfile} is empty!")
            raise HTTPException(status=400, detail=f"{outfile} is empty!") from None

        xls = open(outfile, "r")
        data = xls.read()
        xls.close()
    else:
        xls = open(xlsform, "r")
        data = xls.read()
        xls.close()

    tmp = name.split("_")
    tmp[0]
    tmp[1]
    id = tmp[2].split(".")[0]

    buildings_extract = f"jr://file/buildings_{name}.geojson"
    roads_extract = f"jr://file/roads_{name}.geojson"

    namespaces = {
        "h": "http://www.w3.org/1999/xhtml",
        "odk": "http://www.opendatakit.org/xforms",
        "xforms": "http://www.w3.org/2002/xforms",
    }

    import xml.etree.ElementTree as ET

    root = ET.fromstring(data)
    head = root.find("h:head", namespaces)
    model = head.find("xforms:model", namespaces)
    instances = model.findall("xforms:instance", namespaces)

    index = 0
    for inst in instances:
        try:
            if "src" in inst.attrib:
                print("SRC = Present")
<<<<<<< HEAD
                if (inst.attrib["src"]) == "jr://file/buildings.geojson":   #FIXME
                    print("INST attribs = ", inst.attrib["src"])
                    inst.attrib["src"] = buildings_extract

                if (inst.attrib["src"]) == "jr://file/roads.geojson":   #FIXME
=======
                if (inst.attrib["src"]) == "jr://file/buildings.geojson":  # FIXME
                    print("INST attribs = ", inst.attrib["src"])
                    inst.attrib["src"] = buildings_extract

                if (inst.attrib["src"]) == "jr://file/roads.geojson":  # FIXME
>>>>>>> ac5044c2
                    inst.attrib["src"] = roads_extract

            # Looking for data tags
            data_tags = inst.findall("xforms:data", namespaces)
            if data_tags:
                for dt in data_tags:
                    dt.attrib["id"] = id
        except Exception:
            continue
        index += 1

    # Save the modified XML
    newxml = ET.tostring(root)

    # write the updated XML file
    outxml = open(outfile, "w")
    outxml.write(newxml.decode())
    outxml.close()

    return outfile<|MERGE_RESOLUTION|>--- conflicted
+++ resolved
@@ -636,31 +636,18 @@
 
     if result != 200 and result != 409:
         return result
-<<<<<<< HEAD
-    data = f"/tmp/{title}.geojson"
-=======
->>>>>>> ac5044c2
 
     # This modifies an existing published XForm to be in draft mode.
     # An XForm must be in draft mode to upload an attachment.
     if upload_media:
-<<<<<<< HEAD
-
-        # Upload buildings file 
-=======
         # Upload buildings file
->>>>>>> ac5044c2
         building_file = f"/tmp/buildings_{title}.geojson"
 
         result = xform.uploadMedia(
             project_id, title, building_file, convert_to_draft_when_publishing
         )
 
-<<<<<<< HEAD
-        # Upload roads file 
-=======
         # Upload roads file
->>>>>>> ac5044c2
         road_file = f"/tmp/roads_{title}.geojson"
         result = xform.uploadMedia(
             project_id, title, road_file, convert_to_draft_when_publishing
@@ -670,10 +657,6 @@
     return result
 
 
-<<<<<<< HEAD
-
-=======
->>>>>>> ac5044c2
 def generate_updated_xform_for_janakpur(
     xlsform: str,
     xform: str,
@@ -730,19 +713,11 @@
         try:
             if "src" in inst.attrib:
                 print("SRC = Present")
-<<<<<<< HEAD
-                if (inst.attrib["src"]) == "jr://file/buildings.geojson":   #FIXME
-                    print("INST attribs = ", inst.attrib["src"])
-                    inst.attrib["src"] = buildings_extract
-
-                if (inst.attrib["src"]) == "jr://file/roads.geojson":   #FIXME
-=======
                 if (inst.attrib["src"]) == "jr://file/buildings.geojson":  # FIXME
                     print("INST attribs = ", inst.attrib["src"])
                     inst.attrib["src"] = buildings_extract
 
                 if (inst.attrib["src"]) == "jr://file/roads.geojson":  # FIXME
->>>>>>> ac5044c2
                     inst.attrib["src"] = roads_extract
 
             # Looking for data tags
