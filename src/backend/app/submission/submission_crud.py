--- conflicted
+++ resolved
@@ -201,17 +201,6 @@
 
 
 async def convert_json_to_osm_xml(file_path):
-<<<<<<< HEAD
-    """Converts a JSON file to an OSM XML file.
-
-    Args:
-        file_path (str): The path to the JSON file to be converted.
-
-    Returns:
-        str: The path to the created OSM XML file.
-    """
-=======
->>>>>>> 007f1e13
     # TODO refactor to simply use json2osm(file_path)
     jsonin = JsonDump()
     infile = Path(file_path)
@@ -256,17 +245,6 @@
 
 
 async def convert_json_to_osm(file_path):
-<<<<<<< HEAD
-    """Converts a JSON file to an OSM XML file and a GeoJSON file.
-
-    Args:
-        file_path (str): The path to the JSON file to be converted.
-
-    Returns:
-        Tuple[str, str]: A tuple containing the paths to the created OSM XML and GeoJSON files.
-    """
-=======
->>>>>>> 007f1e13
     # TODO refactor to simply use json2osm(file_path)
     jsonin = JsonDump()
     infile = Path(file_path)
@@ -310,19 +288,6 @@
 
 
 async def convert_to_osm_for_task(odk_id: int, form_id: int, xform: any):
-<<<<<<< HEAD
-    """Converts submission data from ODK Central to OSM XML and GeoJSON files.
-
-    Args:
-        odk_id (int): The ID of the ODK project.
-        form_id (int): The ID of the ODK form.
-        xform (any): An instance of an ODK form object.
-
-    Returns:
-        Tuple[str, str]: A tuple containing the paths to the created OSM XML and GeoJSON files.
-    """
-=======
->>>>>>> 007f1e13
     # This file stores the submission data.
     file_path = f"/tmp/{odk_id}_{form_id}.json"
 
@@ -340,19 +305,6 @@
 
 
 async def convert_to_osm(db: Session, project_id: int, task_id: int):
-<<<<<<< HEAD
-    """Converts submission data from a project to OSM XML and GeoJSON files and returns a ZIP file containing the converted files.
-
-    Args:
-        db (Session): A database session.
-        project_id (int): The ID of the project.
-        task_id (int): The ID of the task.
-
-    Returns:
-        FileResponse: A FileResponse object containing the ZIP file with the converted OSM XML and GeoJSON files.
-    """
-=======
->>>>>>> 007f1e13
     project_info = project_crud.get_project(db, project_id)
 
     # Return exception if project is not found
@@ -427,18 +379,6 @@
 
 
 def download_submission_for_project(db, project_id):
-<<<<<<< HEAD
-    """Downloads submission data for a project.
-
-    Args:
-        db (Session): A database session.
-        project_id (int): The ID of the project.
-
-    Returns:
-        None
-    """
-=======
->>>>>>> 007f1e13
     print("Download submission for a project")
 
     project_info = project_crud.get_project(db, project_id)
@@ -597,20 +537,6 @@
 
 
 def download_submission(db: Session, project_id: int, task_id: int, export_json: bool):
-<<<<<<< HEAD
-    """Downloads submission data for a project.
-
-    Args:
-        db (Session): A database session.
-        project_id (int): The ID of the project.
-        task_id (int): The ID of the task. If not provided, submission data for all tasks in the project are downloaded.
-        export_json (bool): If True, the submission data is exported as a JSON file. If False, the submission data is exported as a ZIP file.
-
-    Returns:
-        Union[FileResponse, Response]: A FileResponse object containing the downloaded submission data as a ZIP or JSON file.
-    """
-=======
->>>>>>> 007f1e13
     project_info = project_crud.get_project(db, project_id)
 
     # Return empty list if project is not found
@@ -788,18 +714,6 @@
 
 
 async def get_submission_count_of_a_project(db: Session, project_id: int):
-<<<<<<< HEAD
-    """Gets the submission count for a project.
-
-    Args:
-        db (Session): A database session.
-        project_id (int): The ID of the project.
-
-    Returns:
-        int: The submission count for the specified project.
-    """
-=======
->>>>>>> 007f1e13
     project_info = project_crud.get_project(db, project_id)
 
     # Return empty list if project is not found
