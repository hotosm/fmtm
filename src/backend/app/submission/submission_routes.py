--- conflicted
+++ resolved
@@ -30,12 +30,7 @@
 from app.db import database
 from app.projects import project_crud, project_schemas
 
-<<<<<<< HEAD
-from . import submission_crud
-from .submission_crud import *
-=======
 from app.submission import submission_crud
->>>>>>> 0a1c86ae
 
 router = APIRouter(
     prefix="/submission",
@@ -313,9 +308,6 @@
 
 
 @router.get("/submission_page/{project_id}")
-<<<<<<< HEAD
-async def get_submission_page(project_id: int, days: int, db: Session = Depends(database.get_db)):
-=======
 async def get_submission_page(
     project_id: int,
     days: int,
@@ -323,16 +315,12 @@
     planned_task: Optional[int] = None,
     db: Session = Depends(database.get_db),
 ):
->>>>>>> 0a1c86ae
     """
     This api returns the submission page of a project.
     It takes one parameter: project_id.
     project_id: The ID of the project. This endpoint returns the submission page of this project.
     """
     
-<<<<<<< HEAD
-    return await get_submissions_by_date(db, project_id, days)
-=======
     data = await submission_crud.get_submissions_by_date(db, project_id, days, planned_task)
 
     # Update submission cache in the background
@@ -344,5 +332,4 @@
         submission_crud.update_submission_in_s3, db, project_id, background_task_id
     )
 
-    return data
->>>>>>> 0a1c86ae
+    return data