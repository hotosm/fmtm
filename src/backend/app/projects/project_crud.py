--- conflicted
+++ resolved
@@ -496,38 +496,9 @@
     Returns:
         bool: True if success.
     """
-<<<<<<< HEAD
     try:
         project = await project_deps.get_project_by_id(db, project_id)
         log.info(f"Starting generate_project_files for project {project_id}")
-=======
-    project = await DbProject.one(db, project_id, warn_on_missing_token=False)
-    log.info(f"Starting generate_project_files for project {project_id}")
-
-    # Extract data extract from flatgeobuf
-    log.debug("Getting data extract geojson from flatgeobuf")
-    feature_collection = await get_project_features_geojson(db, project)
-
-    # Get properties to create datasets
-    entity_properties = list(
-        feature_collection.get("features")[0].get("properties").keys()
-    )
-    entity_properties.append("submission_ids")
-
-    # Split extract by task area
-    log.debug("Splitting data extract per task area")
-    # TODO in future this splitting could be removed if the task_id is
-    # no longer used in the XLSForm for the map filter
-    task_extract_dict = await split_geojson_by_task_areas(
-        db, feature_collection, project_id
-    )
-
-    # Get ODK Project details
-    project_odk_id = project.odkid
-    project_xlsform = project.xlsform_content
-    project_odk_form_id = project.odk_form_id
-    project_odk_creds = project.odk_credentials
->>>>>>> 6e504573
 
         # Extract data extract from flatgeobuf
         log.debug("Getting data extract geojson from flatgeobuf")
