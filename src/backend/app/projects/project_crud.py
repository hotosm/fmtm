--- conflicted
+++ resolved
@@ -1066,82 +1066,17 @@
             form_file_ext,
             list(task_extract_dict.keys()),
         )
-<<<<<<< HEAD
-        # Upload survey XForm
-        log.info("Uploading survey XForm to ODK Central")
-        xform_id = central_crud.create_odk_xform(
-            project_odk_id,
-            updated_xform,
-            odk_credentials,
-        )
-
-        log.info("Updating XForm role for appuser in ODK Central")
-        # Update the user role for the created xform
-        response = appuser.updateRole(
-            projectId=project_odk_id,
-            xform=xform_id,
-            actorId=appuser_id,
-        )
-        if not response.ok:
-            try:
-                json_data = response.json()
-                log.error(json_data)
-            except json.decoder.JSONDecodeError:
-                log.error(
-                    "Could not parse response json during appuser update. "
-                    f"status_code={response.status_code}"
-                )
-            finally:
-                msg = f"Failed to update appuser for form: ({project_name})"
-                log.error(msg)
-                raise HTTPException(
-                    status_code=HTTPStatus.UNPROCESSABLE_ENTITY, detail=msg
-                ) from None
-
-        sql = text(
-            """
-                INSERT INTO xforms (
-                        project_id, odk_form_id, category
-                        )
-                    VALUES (
-                        :project_id, :xform_id, :category
-                        )
-                """
-        )
-        db.execute(
-            sql,
-            {"project_id": project_id, "xform_id": xform_id, "category": form_category},
-        )
-
-        odk_url = odk_credentials.odk_central_url
-
-        # NOTE ODK Central creation complete, update database
-        log.debug(f"Setting odk token for project ({project_id}) on server: {odk_url}")
-        project.odk_token = encrypt_value(
-            f"{odk_url}/v1/key/{appuser_token}/projects/{project_odk_id}"
-=======
         log.debug(
             f"Setting odk token for FMTM project ({project_id}) "
             f"ODK project {project_odk_id}"
->>>>>>> 43d0bcdc
         )
         project.odk_token = encrypted_odk_token
 
         for task in project.tasks:
             # Add task feature count to task
-<<<<<<< HEAD
-            feature_count = len(
-                task_extract_dict[task.project_task_index].get("features", [])
-            )
-            task.feature_count = feature_count
-            log.debug(
-                f"({feature_count} features added for task {task.project_task_index})"
-            )
-=======
             task_features = task_extract_dict.get(task.id, {})
             task.feature_count = len(task_features.get("features", []))
             log.debug(f"({task.feature_count}) features added for task ({task.id})")
->>>>>>> 43d0bcdc
 
         # Commit all updated database records
         db.commit()
