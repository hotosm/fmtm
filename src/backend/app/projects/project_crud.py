# Copyright (c) 2022, 2023 Humanitarian OpenStreetMap Team
#
# This file is part of FMTM.
#
#     FMTM is free software: you can redistribute it and/or modify
#     it under the terms of the GNU General Public License as published by
#     the Free Software Foundation, either version 3 of the License, or
#     (at your option) any later version.
#
#     FMTM is distributed in the hope that it will be useful,
#     but WITHOUT ANY WARRANTY; without even the implied warranty of
#     MERCHANTABILITY or FITNESS FOR A PARTICULAR PURPOSE.  See the
#     GNU General Public License for more details.
#
#     You should have received a copy of the GNU General Public License
#     along with FMTM.  If not, see <https:#www.gnu.org/licenses/>.
#


import base64
import io
import json
import logging
import os
import uuid
from base64 import b64encode
from json import dumps, loads
from typing import List
from zipfile import ZipFile


import geoalchemy2
import geojson
import numpy as np
import segno
import shapely.wkb as wkblib
import sqlalchemy
from fastapi import HTTPException, UploadFile
from fastapi.logger import logger as logger
from geoalchemy2.shape import from_shape
from geojson import dump
from osm_fieldwork.make_data_extract import PostgresClient
from osm_fieldwork.OdkCentral import OdkAppUser
from osm_fieldwork.xlsforms import xlsforms_path
from shapely import wkt, wkb
from shapely.geometry import MultiPolygon, Polygon, mapping, shape
from sqlalchemy import (
    column,
    inspect,
    select,
    table,
    func,
)
from sqlalchemy.dialects.postgresql import insert
from sqlalchemy.orm import Session
from sqlalchemy.sql import text
from osm_fieldwork.filter_data import FilterData

from ..central import central_crud
from ..config import settings
from ..db import db_models
from ..db.postgis_utils import geometry_to_geojson, timestamp
from ..tasks import tasks_crud
from ..users import user_crud

from . import project_schemas

import requests
import time
import zipfile
from io import BytesIO


# --------------
# ---- CRUD ----
# --------------

QR_CODES_DIR = "QR_codes/"
TASK_GEOJSON_DIR = "geojson/"


def get_projects(
    db: Session, user_id: int, skip: int = 0, limit: int = 100, db_objects: bool = False
):
    if user_id:
        db_projects = (
            db.query(db_models.DbProject)
            .filter(db_models.DbProject.author_id == user_id)
            .order_by(db_models.DbProject.id.asc())
            .offset(skip)
            .limit(limit)
            .all()
        )
    else:
        db_projects = db.query(db_models.DbProject).order_by(
            db_models.DbProject.id.asc()).offset(skip).limit(limit).all()
    if db_objects:
        return db_projects
    return convert_to_app_projects(db_projects)


def get_project_summaries(db: Session, user_id: int, skip: int = 0, limit: int = 100):
    # TODO: Just get summaries, something like:
    #     db_projects = db.query(db_models.DbProject).with_entities(
    #         db_models.DbProject.id,
    #         db_models.DbProject.priority,
    #         db_models.DbProject.total_tasks,
    #         db_models.DbProject.tasks_mapped,
    #         db_models.DbProject.tasks_validated,
    #         db_models.DbProject.tasks_bad_imagery,
    #     ).join(db_models.DbProject.project_info) \
    #         .with_entities(
    #             db_models.DbProjectInfo.name,
    #             db_models.DbProjectInfo.short_description) \
    #         .filter(
    #         db_models.DbProject.author_id == user_id).offset(skip).limit(limit).all()

    db_projects = get_projects(db, user_id, skip, limit, True)
    return convert_to_project_summaries(db_projects)


def get_project_by_id_w_all_tasks(db: Session, project_id: int):
    db_project = (
        db.query(db_models.DbProject)
        .filter(db_models.DbProject.id == project_id)
        .first()
    )

    return convert_to_app_project(db_project)


def get_project(db: Session, project_id: int):
    db_project = (
        db.query(db_models.DbProject)
        .filter(db_models.DbProject.id == project_id)
        .first()
    )
    return db_project


def get_project_by_id(db: Session, project_id: int):

    db_project = (
        db.query(db_models.DbProject)
        .filter(db_models.DbProject.id == project_id)
        .order_by(db_models.DbProject.id)
        .first()
    )
    return convert_to_app_project(db_project)


def get_project_info_by_id(db: Session, project_id: int):

    db_project_info = (
        db.query(db_models.DbProjectInfo)
        .filter(db_models.DbProjectInfo.project_id == project_id)
        .order_by(db_models.DbProjectInfo.project_id)
        .first()
    )
    return convert_to_app_project_info(db_project_info)


def delete_project_by_id(db: Session, project_id: int):
    try:
        db_project = (
            db.query(db_models.DbProject)
            .filter(db_models.DbProject.id == project_id)
            .order_by(db_models.DbProject.id)
            .first()
        )
        if db_project:
            db.delete(db_project)
            db.commit()
    except Exception as e:
        logger.error(e)
        raise HTTPException(e) from e
    return f"Project {project_id} deleted"


def partial_update_project_info(
    db: Session, project_metadata: project_schemas.ProjectUpdate, project_id
):

    # Get the project from db
    db_project = get_project_by_id(db, project_id)

    # Raise an exception if project is not found.
    if not db_project:
        raise HTTPException(
            status_code=428, detail=f"Project with id {project_id} does not exist"
        ) from None

    # Get project info
    db_project_info = get_project_info_by_id(db, project_id)

    # Update project informations
    if project_metadata.name:
        db_project.project_name_prefix = project_metadata.name
        db_project_info.name = project_metadata.name
    if project_metadata.description:
        db_project_info.description = project_metadata.description
    if project_metadata.short_description:
        db_project_info.short_description = project_metadata.short_description

    db.commit()
    db.refresh(db_project)

    return convert_to_app_project(db_project)


def update_project_info(
    db: Session, project_metadata: project_schemas.BETAProjectUpload, project_id
):
    user = project_metadata.author
    project_info_1 = project_metadata.project_info

    # verify data coming in
    if not user:
        raise HTTPException("No user passed in")
    if not project_info_1:
        raise HTTPException("No project info passed in")

    # get db user
    db_user = user_crud.get_user(db, user.id)
    if not db_user:
        raise HTTPException(
            status_code=400, detail=f"User {user.username} does not exist"
        )

    # verify project exists in db
    db_project = get_project_by_id(db, project_id)
    if not db_project:
        raise HTTPException(
            status_code=428, detail=f"Project with id {project_id} does not exist"
        )

    # Project meta informations
    project_info_1 = project_metadata.project_info

    # Update author of the project
    db_project.author = db_user
    db_project.project_name_prefix = project_info_1.name

    # get project info
    db_project_info = get_project_info_by_id(db, project_id)

    # Update projects meta informations (name, descriptions)
    db_project_info.name = project_info_1.name
    db_project_info.short_description = project_info_1.short_description
    db_project_info.description = project_info_1.description

    db.commit()
    db.refresh(db_project)

    return convert_to_app_project(db_project)


def create_project_with_project_info(
    db: Session, project_metadata: project_schemas.BETAProjectUpload, project_id
):
    project_user = project_metadata.author
    project_info_1 = project_metadata.project_info
    xform_title = project_metadata.xform_title
    odk_credentials = project_metadata.odk_central

    # Check / set credentials
    if odk_credentials:
        url = odk_credentials.odk_central_url
        user = odk_credentials.odk_central_user
        pw = odk_credentials.odk_central_password

    else:
        logger.debug("ODKCentral connection variables not set in function")
        logger.debug("Attempting extraction from environment variables")
        url = settings.ODK_CENTRAL_URL
        user = settings.ODK_CENTRAL_USER
        pw = settings.ODK_CENTRAL_PASSWD

    # verify data coming in
    if not project_user:
        raise HTTPException("No user passed in")
    if not project_info_1:
        raise HTTPException("No project info passed in")

    # get db user
    db_user = user_crud.get_user(db, project_user.id)
    if not db_user:
        raise HTTPException(
            status_code=400, detail=f"User {project_user.username} does not exist"
        )
    # TODO: get this from logged in user, return 403 (forbidden) if not authorized

    # create new project
    db_project = db_models.DbProject(
        author=db_user,
        odkid=project_id,
        project_name_prefix=project_info_1.name,
        xform_title=xform_title,
        odk_central_url=url,
        odk_central_user=user,
        odk_central_password=pw,
        # country=[project_metadata.country],
        # location_str=f"{project_metadata.city}, {project_metadata.country}",
    )
    db.add(db_project)

    # add project info (project id needed to create project info)
    db_project_info = db_models.DbProjectInfo(
        project=db_project,
        name=project_info_1.name,
        short_description=project_info_1.short_description,
        description=project_info_1.description,
    )
    db.add(db_project_info)

    db.commit()
    db.refresh(db_project)

    return convert_to_app_project(db_project)


def upload_xlsform(
    db: Session,
    xlsform: str,
    name: str,
    category: str,
):
    try:
        forms = table(
            "xlsforms",
            column("title"),
            column("xls"),
            column("xml"),
            column("id"),
            column("category"),
        )
        ins = insert(forms).values(title=name, xls=xlsform, category=category)
        sql = ins.on_conflict_do_update(
            constraint="xlsforms_title_key",
            set_=dict(title=name, xls=xlsform, category=category),
        )
        db.execute(sql)
        db.commit()
        return True
    except Exception as e:
        raise HTTPException(status=400, detail={"message": str(e)}) from e


def update_multi_polygon_project_boundary(
    db: Session,
    project_id: int,
    boundary: str,
):
    """This function receives the project_id and boundary as a parameter
    and creates a task for each polygon in the database.
    This function also creates a project outline from the multiple polygons received.
    """
    try:

        if isinstance(boundary, str):
            boundary = json.loads(boundary)

        """verify project exists in db"""
        db_project = get_project_by_id(db, project_id)
        if not db_project:
            logger.error(f"Project {project_id} doesn't exist!")
            return False

        """Update the boundary polyon on the database."""
        polygons = boundary["features"]
        for polygon in polygons:

            """If the polygon is a MultiPolygon, convert it to a Polygon"""
            if polygon["geometry"]["type"] == "MultiPolygon":
                polygon["geometry"]["type"] = "Polygon"
                polygon["geometry"]["coordinates"] = polygon["geometry"]["coordinates"][
                    0
                ]

            """Use a lambda function to remove the "z" dimension from each coordinate in the feature's geometry """

            def remove_z_dimension(coord):
                return coord.pop() if len(coord) == 3 else None

            """ Apply the lambda function to each coordinate in its geometry """
            list(map(remove_z_dimension,
                 polygon["geometry"]["coordinates"][0]))

            db_task = db_models.DbTask(
                project_id=project_id,
                outline=wkblib.dumps(shape(polygon["geometry"]), hex=True),
                project_task_index=1,
            )
            db.add(db_task)
            db.commit()

            """ Id is passed in the task_name too. """
            db_task.project_task_name = str(db_task.id)
            db.commit()

        """ Generate project outline from tasks """
        # query = f'''SELECT ST_AsText(ST_Buffer(ST_Union(outline), 0.5, 'endcap=round')) as oval_envelope
        #            FROM tasks
        #           where project_id={project_id};'''

        query = f"""SELECT ST_AsText(ST_ConvexHull(ST_Collect(outline)))
                    FROM tasks
                    WHERE project_id={project_id};"""
        result = db.execute(query)
        data = result.fetchone()

        db_project.outline = data[0]
        db_project.centroid = (wkt.loads(data[0])).centroid.wkt
        db.commit()
        db.refresh(db_project)
        logger.debug("Added project boundary!")

        return True
    except Exception as e:
        logger.error(e)
        raise HTTPException(e) from e


async def preview_tasks(boundary: str, dimension: int):
    """Preview tasks by returning a list of task objects."""
    """Use a lambda function to remove the "z" dimension from each coordinate in the feature's geometry """

    def remove_z_dimension(coord):
        return coord.pop() if len(coord) == 3 else None

    """ Check if the boundary is a Feature or a FeatureCollection """
    if boundary["type"] == "Feature":
        features = [boundary]
    elif boundary["type"] == "FeatureCollection":
        features = boundary["features"]
    else:
        raise HTTPException(
            status_code=400, detail=f"Invalid GeoJSON type: {boundary['type']}"
        )

    """ Apply the lambda function to each coordinate in its geometry ro remove the z-dimension - if it exists"""
    for feature in features:
        list(map(remove_z_dimension, feature["geometry"]["coordinates"][0]))

    boundary = shape(features[0]["geometry"])

    minx, miny, maxx, maxy = boundary.bounds

    # 1 degree = 111139 m
    value = dimension / 111139

    nx = int((maxx - minx) / value)
    ny = int((maxy - miny) / value)
    # gx, gy = np.linspace(minx, maxx, nx), np.linspace(miny, maxy, ny)

    xdiff = abs(maxx - minx)
    ydiff = abs(maxy - miny)
    if xdiff > ydiff:
        gx, gy = np.linspace(minx, maxx, ny), np.linspace(
            miny, miny + xdiff, ny)
    else:
        gx, gy = np.linspace(minx, minx + ydiff,
                             nx), np.linspace(miny, maxy, nx)
    grid = list()

    id = 0
    for i in range(len(gx) - 1):
        for j in range(len(gy) - 1):
            poly = Polygon(
                [
                    [gx[i], gy[j]],
                    [gx[i], gy[j + 1]],
                    [gx[i + 1], gy[j + 1]],
                    [gx[i + 1], gy[j]],
                    [gx[i], gy[j]],
                ]
            )

            if boundary.intersection(poly):
                feature = geojson.Feature(
                    geometry=boundary.intersection(poly), properties={"id": str(id)}
                )
                id += 1

                geom = shape(feature["geometry"])
                # Check if the geometry is a MultiPolygon
                if geom.geom_type == "MultiPolygon":

                    # Get the constituent Polygon objects from the MultiPolygon
                    polygons = geom.geoms

                    for x in range(len(polygons)):
                        # Convert the two polygons to GeoJSON format
                        feature1 = {
                            "type": "Feature",
                            "properties": {},
                            "geometry": mapping(polygons[x]),
                        }
                        grid.append(feature1)
                else:
                    grid.append(feature)

    collection = geojson.FeatureCollection(grid)

    # If project outline cannot be divided into multiple tasks,
    #   whole boundary is made into a single task.
    if len(collection["features"]) == 0:
        boundary = mapping(boundary)
        out = {
            "type": "FeatureCollection",
            "features": [{"type": "Feature", "geometry": boundary, "properties": {}}],
        }
        return out

    return collection


def get_osm_extracts(boundary: str):
    # Filters for osm extracts
    query = {"filters": {
        "tags": {
            "all_geometry": {
                "join_or": {
                    "building": [],
                    "highway": [],
                    "waterway": []
                }
            }
        }
<<<<<<< HEAD

    json_boundary = json.loads(boundary)
    
    if json_boundary.get("features", None) is not None:
        query["geometry"] = json_boundary["features"][0]["geometry"]
    
    else:
        query["geometry"] = json_boundary

    base_url = "https://raw-data-api0.hotosm.org/v1"
    query_url = f"{base_url}/snapshot/"
    headers = {"accept": "application/json", "Content-Type": "application/json"}
=======
    },
        "geometryType": [
        "polygon",
        "line",
        "line"
    ],
        "centroid": "false"
    }
    query["geometry"] = json.loads(boundary)["features"][0]["geometry"]

    base_url = "https://raw-data-api0.hotosm.org/v1"
    query_url = f"{base_url}/snapshot/"
    headers = {"accept": "application/json",
               "Content-Type": "application/json"}

>>>>>>> 47545d0a
    result = requests.post(query_url, data=json.dumps(query), headers=headers)

    if result.status_code == 200:
        task_id = result.json()['task_id']
    else:
        return False

    task_url = f"{base_url}/tasks/status/{task_id}"
    # extracts = requests.get(task_url)
    while True:
        result = requests.get(task_url, headers=headers)
        if result.json()['status'] == "PENDING":
            time.sleep(1)
        elif result.json()['status'] == "SUCCESS":
            break

    zip_url = result.json()['result']['download_url']
    zip_url
    result = requests.get(zip_url, headers=headers)
    # result.content
    fp = BytesIO(result.content)
    zfp = zipfile.ZipFile(fp, "r")
    zfp.extract("Export.geojson", "/tmp/")
    data = json.loads(zfp.read("Export.geojson"))

    for feature in data['features']:
        properties = feature['properties']
        tags = properties.pop('tags', {})
        properties.update(tags)

    return data


async def split_into_tasks(
    db: Session, boundary: str
):

    project_id = uuid.uuid4()

    outline = json.loads(boundary)

    """Update the boundary polyon on the database."""
    # boundary_data = outline["features"][0]["geometry"]
    if outline.get("features", None) is not None:
        boundary_data = outline["features"][0]["geometry"]
    
    else:
        boundary_data = outline
        
    outline = shape(boundary_data)

    db_task = db_models.DbProjectAOI(
        project_id=project_id,
        geom=outline.wkt,
    )

    db.add(db_task)
    db.commit()

    data = get_osm_extracts(boundary)

    for feature in data["features"]:
        # If the osm extracts contents do not have a title, provide an empty text for that.
        feature_shape = shape(feature['geometry'])

        wkb_element = from_shape(feature_shape, srid=4326)

        if feature['properties'].get('building') == 'yes':
            db_feature = db_models.DbBuildings(
                project_id=project_id,
                geom=wkb_element,
                tags=feature["properties"]
                # category="buildings"
            )
            db.add(db_feature)
            db.commit()

        elif 'highway' in feature['properties']:
            db_feature = db_models.DbOsmLines(
                project_id=project_id,
                geom=wkb_element,
                tags=feature["properties"]
            )

            db.add(db_feature)
            db.commit()

    # Get the sql query from split_algorithm sql file
    with open('app/db/split_algorithm.sql', 'r') as sql_file:
        query = sql_file.read()

    result = db.execute(query)
    data = result.fetchall()[0]
    final_geojson = data['jsonb_build_object']

    db.query(db_models.DbBuildings).delete()
    db.query(db_models.DbOsmLines).delete()
    db.query(db_models.DbProjectAOI).delete()
    db.commit()

    return final_geojson


# def update_project_boundary(
#     db: Session, project_id: int, boundary: str, dimension: int
# ):
#     # verify project exists in db
#     db_project = get_project_by_id(db, project_id)
#     if not db_project:
#         logger.error(f"Project {project_id} doesn't exist!")
#         return False

#     """Use a lambda function to remove the "z" dimension from each coordinate in the feature's geometry """

#     def remove_z_dimension(coord):
#         return coord.pop() if len(coord) == 3 else None

#     """ Check if the boundary is a Feature or a FeatureCollection """
#     if boundary["type"] == "Feature":
#         features = [boundary]
#     elif boundary["type"] == "FeatureCollection":
#         features = boundary["features"]
#     else:
#         # Delete the created Project
#         db.delete(db_project)
#         db.commit()

#         # Raise an exception
#         raise HTTPException(
#             status_code=400, detail=f"Invalid GeoJSON type: {boundary['type']}"
#         )

#     """ Apply the lambda function to each coordinate in its geometry """
#     for feature in features:
#         list(map(remove_z_dimension, feature["geometry"]["coordinates"][0]))

#     """Update the boundary polyon on the database."""
#     outline = shape(features[0]["geometry"])

#     # If the outline is a multipolygon, use the first polygon
#     if isinstance(outline, MultiPolygon):
#         outline = outline.geoms[0]

#     db_project.outline = outline.wkt
#     db_project.centroid = outline.centroid.wkt

#     db.commit()
#     db.refresh(db_project)
#     logger.debug("Added project boundary!")

#     result = create_task_grid(db, project_id=project_id, delta=dimension)

#     tasks = eval(result)
#     for poly in tasks["features"]:
#         logger.debug(poly)
#         task_name = str(poly["properties"]["id"])
#         db_task = db_models.DbTask(
#             project_id=project_id,
#             project_task_name=task_name,
#             outline=wkblib.dumps(shape(poly["geometry"]), hex=True),
#             # qr_code=db_qr,
#             # qr_code_id=db_qr.id,
#             # project_task_index=feature["properties"]["fid"],
#             project_task_index=1,
#             # geometry_geojson=geojson.dumps(task_geojson),
#             # initial_feature_count=len(task_geojson["features"]),
#         )

#         db.add(db_task)
#         db.commit()

#         # FIXME: write to tasks table
#     return True


def update_project_boundary(
    db: Session, project_id: int, boundary: str, dimension: int
):
    # verify project exists in db
    db_project = get_project_by_id(db, project_id)
    if not db_project:
        logger.error(f"Project {project_id} doesn't exist!")
        return False

    """Use a lambda function to remove the "z" dimension from each coordinate in the feature's geometry """

    def remove_z_dimension(coord):
        return coord.pop() if len(coord) == 3 else None

    """ Check if the boundary is a Feature or a FeatureCollection """
    if boundary["type"] == "Feature":
        features = [boundary]
    elif boundary["type"] == "FeatureCollection":
        features = boundary["features"]
    else:
        # Delete the created Project
        db.delete(db_project)
        db.commit()

        # Raise an exception
        raise HTTPException(
            status_code=400, detail=f"Invalid GeoJSON type: {boundary['type']}"
        )

    """ Apply the lambda function to each coordinate in its geometry """
    for feature in features:
        list(map(remove_z_dimension, feature["geometry"]["coordinates"][0]))

    """Update the boundary polyon on the database."""
    outline = shape(features[0]["geometry"])

    # If the outline is a multipolygon, use the first polygon
    if isinstance(outline, MultiPolygon):
        outline = outline.geoms[0]

    db_project.outline = outline.wkt
    db_project.centroid = outline.centroid.wkt

    db.commit()
    db.refresh(db_project)
    logger.debug("Added project boundary!")

    result = create_task_grid(db, project_id=project_id, delta=dimension)

    # Delete features from the project
    db.query(db_models.DbFeatures).filter(
        db_models.DbFeatures.project_id == project_id
    ).delete()

    # Delete all tasks of the project if there are some
    db.query(db_models.DbTask).filter(
        db_models.DbTask.project_id == project_id
    ).delete()

    tasks = eval(result)
    for poly in tasks["features"]:
        logger.debug(poly)
        task_name = str(poly["properties"]["id"])
        db_task = db_models.DbTask(
            project_id=project_id,
            project_task_name=task_name,
            outline=wkblib.dumps(shape(poly["geometry"]), hex=True),
            # qr_code=db_qr,
            # qr_code_id=db_qr.id,
            # project_task_index=feature["properties"]["fid"],
            project_task_index=1,
            # geometry_geojson=geojson.dumps(task_geojson),
            # initial_feature_count=len(task_geojson["features"]),
        )
        db.add(db_task)
        db.commit()

        # FIXME: write to tasks table
    return True


def update_project_with_zip(
    db: Session,
    project_id: int,
    project_name_prefix: str,
    task_type_prefix: str,
    uploaded_zip: UploadFile,
):
    # TODO: ensure that logged in user is user who created this project, return 403 (forbidden) if not authorized

    # ensure file upload is zip
    if uploaded_zip.content_type not in [
        "application/zip",
        "application/zip-compressed",
        "application/x-zip-compressed",
    ]:
        raise HTTPException(
            status_code=415,
            detail=f"File must be a zip. Uploaded file was {uploaded_zip.content_type}",
        )

    with ZipFile(io.BytesIO(uploaded_zip.file.read()), "r") as zip:
        # verify valid zip file
        bad_file = zip.testzip()
        if bad_file:
            raise HTTPException(
                status_code=400, detail=f"Zip contained a bad file: {bad_file}"
            )

        # verify zip includes top level files & directories
        listed_files = zip.namelist()

        if QR_CODES_DIR not in listed_files:
            raise HTTPException(
                status_code=400,
                detail=f"Zip must contain directory named {QR_CODES_DIR}",
            )

        if TASK_GEOJSON_DIR not in listed_files:
            raise HTTPException(
                status_code=400,
                detail=f"Zip must contain directory named {TASK_GEOJSON_DIR}",
            )

        outline_filename = f"{project_name_prefix}.geojson"
        if outline_filename not in listed_files:
            raise HTTPException(
                status_code=400,
                detail=f'Zip must contain file named "{outline_filename}" that contains a FeatureCollection outlining the project',
            )

        task_outlines_filename = f"{project_name_prefix}_polygons.geojson"
        if task_outlines_filename not in listed_files:
            raise HTTPException(
                status_code=400,
                detail=f'Zip must contain file named "{task_outlines_filename}" that contains a FeatureCollection where each Feature outlines a task',
            )

        # verify project exists in db
        db_project = get_project_by_id(db, project_id)
        if not db_project:
            raise HTTPException(
                status_code=428, detail=f"Project with id {project_id} does not exist"
            )

        # add prefixes
        db_project.project_name_prefix = project_name_prefix
        db_project.task_type_prefix = task_type_prefix

        # generate outline from file and add to project
        outline_shape = get_outline_from_geojson_file_in_zip(
            zip, outline_filename, f"Could not generate Shape from {outline_filename}"
        )
        db_project.outline = outline_shape.wkt
        db_project.centroid = outline_shape.centroid.wkt

        # get all task outlines from file
        project_tasks_feature_collection = get_json_from_zip(
            zip,
            task_outlines_filename,
            f"Could not generate FeatureCollection from {task_outlines_filename}",
        )

        # generate task for each feature
        try:
            task_count = 0
            db_project.total_tasks = len(
                project_tasks_feature_collection["features"])
            for feature in project_tasks_feature_collection["features"]:
                task_name = feature["properties"]["task"]

                # generate and save qr code in db
                qr_filename = (
                    f"{project_name_prefix}_{task_type_prefix}__{task_name}.png"
                )
                db_qr = get_dbqrcode_from_file(
                    zip,
                    QR_CODES_DIR + qr_filename,
                    f"QRCode for task {task_name} does not exist. File should be in {qr_filename}",
                )
                db.add(db_qr)

                # save outline
                task_outline_shape = get_shape_from_json_str(
                    feature,
                    f"Could not create task outline for {task_name} using {feature}",
                )

                # extract task geojson
                task_geojson_filename = (
                    f"{project_name_prefix}_{task_type_prefix}__{task_name}.geojson"
                )
                task_geojson = get_json_from_zip(
                    zip,
                    TASK_GEOJSON_DIR + task_geojson_filename,
                    f"Geojson for task {task_name} does not exist",
                )

                # generate qr code id first
                db.flush()
                # save task in db
                task = db_models.DbTask(
                    project_id=project_id,
                    project_task_index=feature["properties"]["fid"],
                    project_task_name=task_name,
                    qr_code=db_qr,
                    qr_code_id=db_qr.id,
                    outline=task_outline_shape.wkt,
                    # geometry_geojson=json.dumps(task_geojson),
                    initial_feature_count=len(task_geojson["features"]),
                )
                db.add(task)

                # for error messages
                task_count = task_count + 1
            db_project.last_updated = timestamp()

            db.commit()
            # should now include outline, geometry and tasks
            db.refresh(db_project)

            return db_project

        # Exception was raised by app logic and has an error message, just pass it along
        except HTTPException as e:
            raise e

        # Unexpected exception
        except Exception as e:
            raise HTTPException(
                status_code=500,
                detail=f"{task_count} tasks were created before the following error was thrown: {e}, on feature: {feature}",
            )


# ---------------------------
# ---- SUPPORT FUNCTIONS ----
# ---------------------------


def read_xlsforms(
    db: Session,
    directory: str,
):
    """Read the list of XLSForms from the disk."""
    xlsforms = list()
    for xls in os.listdir(directory):
        if xls.endswith(".xls") or xls.endswith(".xlsx"):
            xlsforms.append(xls)
    logger.info(xls)
    inspect(db_models.DbXForm)
    forms = table(
        "xlsforms", column("title"), column("xls"), column("xml"), column("id")
    )
    # x = Table('xlsforms', MetaData())
    # x.primary_key.columns.values()

    for xlsform in xlsforms:
        infile = f"{directory}/{xlsform}"
        if os.path.getsize(infile) <= 0:
            logger.warning(f"{infile} is empty!")
            continue
        xls = open(infile, "rb")
        name = xlsform.split(".")[0]
        data = xls.read()
        xls.close()
        # logger.info(xlsform)
        ins = insert(forms).values(title=name, xls=data)
        sql = ins.on_conflict_do_update(
            constraint="xlsforms_title_key", set_=dict(title=name, xls=data)
        )
        db.execute(sql)
        db.commit()

    return xlsforms


def get_odk_id_for_project(db: Session, project_id: int):
    """Get the odk project id for the fmtm project id."""
    project = table(
        "projects",
        column("odkid"),
    )

    where = f"id={project_id}"
    sql = select(project).where(text(where))
    logger.info(str(sql))
    result = db.execute(sql)

    # There should only be one match
    if result.rowcount != 1:
        logger.warning(str(sql))
        return False
    project_info = result.first()
    return project_info.odkid


def upload_custom_data_extracts(db: Session,
                                project_id: int,
                                contents: str,
                                category: str = 'buildings',
                                ):
    """
    Uploads custom data extracts to the database.

    Args:
        db (Session): The database session object.
        project_id (int): The ID of the project.
        contents (str): The custom data extracts contents.

    Returns:
        bool: True if the upload is successful.
    """

    project = get_project(db, project_id)

    if not project:
        raise HTTPException(
            status_code=404, detail="Project not found")

    project_geojson = json.loads(
        db.query(func.ST_AsGeoJSON(project.outline)).scalar())

    features_data = json.loads(contents)

    # Data Cleaning
    cleaned = FilterData()
    models = xlsforms_path.replace("xlsforms", "data_models")
    xlsfile = f"{category}.xls"  # FIXME: for custom form
    file = f"{xlsforms_path}/{xlsfile}"
    if os.path.exists(file):
        title, extract = cleaned.parse(file)
    elif os.path.exists(f"{file}x"):
        title, extract = cleaned.parse(f"{file}x")
    # Remove anything in the data extract not in the choices sheet.
    cleaned_data = cleaned.cleanData(features_data)

    for feature in cleaned_data["features"]:

        feature_shape = shape(feature['geometry'])

        if not (shape(project_geojson).contains(feature_shape)):
            continue

        # If the osm extracts contents do not have a title, provide an empty text for that.
        feature["properties"]["title"] = ""

        feature_shape = shape(feature['geometry'])

        wkb_element = from_shape(feature_shape, srid=4326)
        feature_mapping = {
            'project_id': project_id,
            'geometry': wkb_element,
            'properties': feature["properties"],
        }
        featuree = db_models.DbFeatures(**feature_mapping)
        db.add(featuree)
        db.commit()

    return True


def generate_task_files(
        db: Session,
        project_id: int,
        task_id: int,
        xlsform: str,
        form_type: str,
        odk_credentials: project_schemas.ODKCentral
):

    project = get_project(db, project_id)
    odk_id = project.odkid
    project_name = project.project_name_prefix
    category = project.xform_title
    name = f"{project_name}_{category}_{task_id}"

    # Create an app user for the task
    appuser = central_crud.create_appuser(odk_id, name, odk_credentials)

    # If app user could not be created, raise an exception.
    if not appuser:
        logger.error(f"Couldn't create appuser for project {project_id}")
        return False

    # prefix should be sent instead of name
    create_qr = create_qrcode(
        db, odk_id, appuser.json(
        )["token"], project_name, odk_credentials.odk_central_url
    )

    task = tasks_crud.get_task(db, task_id)
    task.qr_code_id = create_qr["qr_code_id"]
    db.commit()
    db.refresh(task)

    # This file will store xml contents of an xls form.
    xform = f"/tmp/{name}.xml"
    extracts = f"/tmp/{name}.geojson"  # This file will store osm extracts

    # xform_id_format
    xform_id = f"{name}".split("_")[2]

    # Get the features for this task.
    # Postgis query to filter task inside this task outline and of this project
    # Update those features and set task_id
    query = f'''UPDATE features
                SET task_id={task_id}
                WHERE id in (
                
                SELECT id
                FROM features
                WHERE project_id={project_id} and ST_Intersects(geometry, '{task.outline}'::Geometry)

                )'''

    result = db.execute(query)

    # Get the geojson of those features for this task.
    query = f'''SELECT jsonb_build_object(
                'type', 'FeatureCollection',
                'features', jsonb_agg(feature)
                )
                FROM (
                SELECT jsonb_build_object(
                    'type', 'Feature',
                    'id', id,
                    'geometry', ST_AsGeoJSON(geometry)::jsonb,
                    'properties', properties
                ) AS feature
                FROM features
                WHERE project_id={project_id} and task_id={task_id}
                ) features;'''

    result = db.execute(query)
    features = result.fetchone()[0]

    # Update outfile containing osm extracts with the new geojson contents containing title in the properties.
    with open(extracts, "w") as jsonfile:
        jsonfile.truncate(0)  # clear the contents of the file
        dump(features, jsonfile)

    outfile = central_crud.generate_updated_xform(
        xlsform, xform, form_type)

    # Create an odk xform
    result = central_crud.create_odk_xform(
        odk_id, task_id, outfile, odk_credentials
    )

    # Update the user role for the created xform.
    try:
        # Pass odk credentials
        if odk_credentials:
            url = odk_credentials.odk_central_url
            user = odk_credentials.odk_central_user
            pw = odk_credentials.odk_central_password

        else:
            logger.debug(
                "ODKCentral connection variables not set in function"
            )
            logger.debug("Attempting extraction from environment variables")
            url = settings.ODK_CENTRAL_URL
            user = settings.ODK_CENTRAL_USER
            pw = settings.ODK_CENTRAL_PASSWD

        odk_app = OdkAppUser(url, user, pw)

        odk_app.updateRole(
            projectId=odk_id, xform=xform_id, actorId=appuser.json()["id"]
        )
    except Exception as e:
        logger.warning(str(e))

    project.extract_completed_count += 1
    db.commit()
    db.refresh(project)

    return True


def generate_appuser_files(
    db: Session,
    project_id: int,
    extract_polygon: bool,
    upload: str,
    extracts_contents: str,
    category: str,
    form_type: str,
    background_task_id: uuid.UUID,
):
    """Generate the files for each appuser.
        QR code, new XForm, and the OSM data extract.

        Parameters:
            - db: the database session
            - project_id: Project ID
            - extract_polygon: boolean to determine if we should extract the polygon
            - upload: the xls file to upload if we have a custom form
            - category: the category of the project
            - form_type: weather the form is xls, xlsx or xml
            - background_task_id: the task_id of the background task running this function.
        """

    try:
        ## Logging ##
        # create file handler
        handler = logging.FileHandler(f"/tmp/{project_id}_generate.log")
        handler.setLevel(logging.DEBUG)

        # create formatter
        formatter = logging.Formatter(
            "%(asctime)s - %(name)s - %(levelname)s - %(message)s"
        )
        handler.setFormatter(formatter)

        # add handler to logger
        logger.addHandler(handler)
        logger.info(
            f"Starting generate_appuser_files for project {project_id}")

        # Get the project table contents.
        project = table(
            "projects",
            column("project_name_prefix"),
            column("xform_title"),
            column("id"),
            column("odk_central_url"),
            column("odk_central_user"),
            column("odk_central_password"),
            column("outline")
        )

        where = f"id={project_id}"
        sql = select(
            project.c.project_name_prefix,
            project.c.xform_title,
            project.c.id,
            project.c.odk_central_url,
            project.c.odk_central_user,
            project.c.odk_central_password,

            geoalchemy2.functions.ST_AsGeoJSON(
                project.c.outline).label("outline"),
        ).where(text(where))
        result = db.execute(sql)

        # There should only be one match
        if result.rowcount != 1:
            logger.warning(str(sql))
            if result.rowcount < 1:
                raise HTTPException(
                    status_code=400, detail="Project not found")
            else:
                raise HTTPException(
                    status_code=400, detail="Multiple projects found")

        one = result.first()

        if one:
            prefix = one.project_name_prefix

            # Get odk credentials from project.
            odk_credentials = {
                "odk_central_url": one.odk_central_url,
                "odk_central_user": one.odk_central_user,
                "odk_central_password": one.odk_central_password,
            }

            odk_credentials = project_schemas.ODKCentral(**odk_credentials)

            xform_title = one.xform_title if one.xform_title else None

            if upload:
                xlsform = f"/tmp/custom_form.{form_type}"
                contents = upload
                with open(xlsform, "wb") as f:
                    f.write(contents)
            else:
                xlsform = f"{xlsforms_path}/{xform_title}.xls"

            category = xform_title

            # Data Extracts
            if extracts_contents is not None:
                upload_custom_data_extracts(db, project_id, extracts_contents)

            else:

                # OSM Extracts for whole project
                pg = PostgresClient(
                    'https://raw-data-api0.hotosm.org/v1', "underpass")
                # This file will store osm extracts
                outfile = f"/tmp/{prefix}_{xform_title}.geojson"

                outline = json.loads(one.outline)
                outline_geojson = pg.getFeatures(boundary=outline,
                                                 filespec=outfile,
                                                 polygon=extract_polygon,
                                                 xlsfile=f'{category}.xls',
                                                 category=category
                                                 )

                updated_outline_geojson = {
                    "type": "FeatureCollection",
                    "features": []}

                # Collect feature mappings for bulk insert
                feature_mappings = []

                for feature in outline_geojson["features"]:

                    # If the osm extracts contents do not have a title, provide an empty text for that.
                    feature["properties"]["title"] = ""

                    feature_shape = shape(feature['geometry'])

                    # If the centroid of the Polygon is not inside the outline, skip the feature.
                    if extract_polygon and (not shape(outline).contains(shape(feature_shape.centroid))):
                        continue

                    wkb_element = from_shape(feature_shape, srid=4326)
                    feature_mapping = {
                        'project_id': project_id,
                        'category_title': category,
                        'geometry': wkb_element,
                        'properties': feature["properties"],
                    }
                    updated_outline_geojson['features'].append(feature)
                    feature_mappings.append(feature_mapping)

                # Bulk insert the osm extracts into the db.
                db.bulk_insert_mappings(db_models.DbFeatures, feature_mappings)

            # Generating QR Code, XForm and uploading OSM Extracts to the form.
            # Creating app users and updating the role of that user.
            tasks_list = tasks_crud.get_task_lists(db, project_id)

            for task in tasks_list:
                generate_task_files(db, project_id, task,
                                    xlsform, form_type, odk_credentials)

        # Update background task status to COMPLETED
        update_background_task_status_in_database(
            db, background_task_id, 4
        )  # 4 is COMPLETED

    except Exception as e:
        logger.warning(str(e))

        # Update background task status to FAILED
        update_background_task_status_in_database(
            db, background_task_id, 2, str(e)
        )  # 2 is FAILED


def create_qrcode(
    db: Session,
    project_id: int,
    token: str,
    project_name: str,
    odk_central_url: str = None,
):
    # Make QR code for an app_user.
    qrcode = central_crud.create_qrcode(
        project_id, token, project_name, odk_central_url
    )
    qrcode = segno.make(qrcode, micro=False)
    image_name = f"{project_name}.png"
    with open(image_name, "rb") as f:
        base64_data = b64encode(f.read()).decode()
    qr_code_text = base64.b64decode(base64_data)
    qrdb = db_models.DbQrCode(image=qr_code_text, filename=image_name)
    db.add(qrdb)
    db.commit()
    codes = table("qr_code", column("id"))
    sql = select(sqlalchemy.func.count(codes.c.id))
    result = db.execute(sql)
    rows = result.fetchone()[0]
    return {"data": qrcode, "id": rows + 1, "qr_code_id": qrdb.id}


def get_project_geometry(db: Session,
                         project_id: int):
    """
    Retrieves the geometry of a project.

    Args:
        db (Session): The database session.
        project_id (int): The ID of the project.

    Returns:
        str: A geojson of the project outline.
    """

    projects = table("projects", column("outline"), column("id"))
    where = f"projects.id={project_id}"
    sql = select(geoalchemy2.functions.ST_AsGeoJSON(projects.c.outline)).where(
        text(where)
    )
    result = db.execute(sql)
    # There should only be one match
    if result.rowcount != 1:
        logger.warning(str(sql))
        return False
    row = eval(result.first()[0])
    return json.dumps(row)


def get_task_geometry(db: Session,
                      project_id: int):
    """
    Retrieves the geometry of tasks associated with a project.

    Args:
        db (Session): The database session.
        project_id (int): The ID of the project.

    Returns:
        str: A geojson of the task boundaries
    """

    tasks = table("tasks", column("outline"),
                  column("project_id"), column("id"))
    where = f"project_id={project_id}"
    sql = select(geoalchemy2.functions.ST_AsGeoJSON(tasks.c.outline)).where(
        text(where)
    )
    result = db.execute(sql)

    features = []
    for row in result:
        geometry = json.loads(row[0])
        feature = {
            "type": "Feature",
            "geometry": geometry,
            "properties": {}
        }
        features.append(feature)

    feature_collection = {
        "type": "FeatureCollection",
        "features": features
    }
    return json.dumps(feature_collection)


def create_task_grid(db: Session, project_id: int, delta: int):
    try:
        # Query DB for project AOI
        projects = table("projects", column("outline"), column("id"))
        where = f"projects.id={project_id}"
        sql = select(geoalchemy2.functions.ST_AsGeoJSON(projects.c.outline)).where(
            text(where)
        )
        result = db.execute(sql)
        # There should only be one match
        if result.rowcount != 1:
            logger.warning(str(sql))
            return False
        data = result.fetchall()
        boundary = shape(loads(data[0][0]))
        minx, miny, maxx, maxy = boundary.bounds

        # 1 degree = 111139 m
        value = delta / 111139

        nx = int((maxx - minx) / value)
        ny = int((maxy - miny) / value)
        # gx, gy = np.linspace(minx, maxx, nx), np.linspace(miny, maxy, ny)

        xdiff = maxx - minx
        ydiff = maxy - miny
        if xdiff > ydiff:
            gx, gy = np.linspace(minx, maxx, ny), np.linspace(
                miny, miny + xdiff, ny)
        else:
            gx, gy = np.linspace(minx, minx + ydiff,
                                 nx), np.linspace(miny, maxy, nx)

        grid = list()

        id = 0
        for i in range(len(gx) - 1):
            for j in range(len(gy) - 1):
                poly = Polygon(
                    [
                        [gx[i], gy[j]],
                        [gx[i], gy[j + 1]],
                        [gx[i + 1], gy[j + 1]],
                        [gx[i + 1], gy[j]],
                        [gx[i], gy[j]],
                    ]
                )

                if boundary.intersection(poly):
                    feature = geojson.Feature(
                        geometry=boundary.intersection(poly), properties={"id": str(id)}
                    )

                    geom = shape(feature["geometry"])
                    # Check if the geometry is a MultiPolygon
                    if geom.geom_type == "MultiPolygon":

                        # Get the constituent Polygon objects from the MultiPolygon
                        polygons = geom.geoms

                        for x in range(len(polygons)):
                            id += 1
                            # Convert the two polygons to GeoJSON format
                            feature1 = {
                                "type": "Feature",
                                "properties": {"id": str(id)},
                                "geometry": mapping(polygons[x]),
                            }
                            grid.append(feature1)
                    else:
                        id += 1
                        grid.append(feature)

        collection = geojson.FeatureCollection(grid)
        # jsonout = open("tmp.geojson", 'w')
        # out = dump(collection, jsonout)
        out = dumps(collection)

        # If project outline cannot be divided into multiple tasks,
        #   whole boundary is made into a single task.
        result = json.loads(out)
        if len(result["features"]) == 0:
            geom = loads(data[0][0])
            out = {
                "type": "FeatureCollection",
                "features": [
                    {
                        "type": "Feature",
                        "geometry": geom,
                        "properties": {"id": project_id},
                    }
                ],
            }
            out = json.dumps(out)

        return out
    except Exception as e:
        logger.error(e)


def get_json_from_zip(zip, filename: str, error_detail: str):
    try:
        with zip.open(filename) as file:
            data = file.read()
            return json.loads(data)
    except Exception as e:
        raise HTTPException(
            status_code=400, detail=f"{error_detail} ----- Error: {e}")


def get_outline_from_geojson_file_in_zip(
    zip, filename: str, error_detail: str, feature_index: int = 0
):
    try:
        with zip.open(filename) as file:
            data = file.read()
            json_dump = json.loads(data)
            feature_collection = geojson.FeatureCollection(json_dump)
            feature = feature_collection["features"][feature_index]
            geom = feature["geometry"]
            shape_from_geom = shape(geom)
            return shape_from_geom
    except Exception as e:
        logger.error(e)
        raise HTTPException(
            status_code=400,
            detail=f"{error_detail} ----- Error: {e} ----",
        ) from e


def get_shape_from_json_str(feature: str, error_detail: str):
    try:
        geom = feature["geometry"]
        return shape(geom)
    except Exception as e:
        logger.error(e)
        raise HTTPException(
            status_code=400,
            detail=f"{error_detail} ----- Error: {e} ---- Json: {feature}",
        ) from e


def get_dbqrcode_from_file(zip, qr_filename: str, error_detail: str):
    try:
        with zip.open(qr_filename) as qr_file:
            binary_qrcode = qr_file.read()
            if binary_qrcode:
                return db_models.DbQrCode(
                    filename=qr_filename,
                    image=binary_qrcode,
                )
            else:
                raise HTTPException(
                    status_code=400, detail=f"{qr_filename} is an empty file"
                ) from None
    except Exception as e:
        logger.error(e)
        raise HTTPException(
            status_code=400, detail=f"{error_detail} ----- Error: {e}"
        ) from e


# --------------------
# ---- CONVERTERS ----
# --------------------

# TODO: write tests for these


def convert_to_app_project(db_project: db_models.DbProject):
    if db_project:
        app_project: project_schemas.Project = db_project

        if db_project.outline:
            app_project.outline_geojson = geometry_to_geojson(
                db_project.outline, {"id": db_project.id}, db_project.id)

        app_project.project_tasks = tasks_crud.convert_to_app_tasks(
            db_project.tasks)

        return app_project
    else:
        return None


def convert_to_app_project_info(db_project_info: db_models.DbProjectInfo):
    if db_project_info:
        app_project_info: project_schemas.ProjectInfo = db_project_info
        return app_project_info
    else:
        return None


def convert_to_app_projects(db_projects: List[db_models.DbProject]):
    if db_projects and len(db_projects) > 0:
        app_projects = []
        for project in db_projects:
            if project:
                app_projects.append(convert_to_app_project(project))
        app_projects_without_nones = [i for i in app_projects if i is not None]
        return app_projects_without_nones
    else:
        return []


def convert_to_project_summary(db_project: db_models.DbProject):
    if db_project:
        summary: project_schemas.ProjectSummary = db_project

        if db_project.project_info and len(db_project.project_info) > 0:
            default_project_info = next(
                (x for x in db_project.project_info),
                None,
            )
            # default_project_info = project_schemas.ProjectInfo
            summary.title = default_project_info.name
            summary.description = default_project_info.short_description

        summary.num_contributors = (
            db_project.tasks_mapped + db_project.tasks_validated
        )  # TODO: get real number of contributors

        return summary
    else:
        return None


def convert_to_project_summaries(db_projects: List[db_models.DbProject]):
    if db_projects and len(db_projects) > 0:
        project_summaries = []
        for project in db_projects:
            if project:
                project_summaries.append(convert_to_project_summary(project))
        app_projects_without_nones = [
            i for i in project_summaries if i is not None]
        return app_projects_without_nones
    else:
        return []


def convert_to_project_feature(db_project_feature: db_models.DbFeatures):
    if db_project_feature:
        app_project_feature: project_schemas.Feature = db_project_feature

        if db_project_feature.geometry:
            app_project_feature.geometry = geometry_to_geojson(
                db_project_feature.geometry, {
                    id: db_project_feature.id}, db_project_feature.id
            )

        return app_project_feature
    else:
        return None


def convert_to_project_features(db_project_features: List[db_models.DbFeatures]):
    if db_project_features and len(db_project_features) > 0:
        app_project_features = []
        for project_feature in db_project_features:
            if project_feature:
                app_project_features.append(
                    convert_to_project_feature(project_feature))
        return app_project_features
    else:
        return []


def get_project_features(db: Session, project_id: int, task_id: int = None):
    if task_id:
        features = (
            db.query(db_models.DbFeatures)
            .filter(db_models.DbFeatures.project_id == project_id)
            .filter(db_models.DbFeatures.task_id == task_id)
            .all()
        )
    else:
        features = (
            db.query(db_models.DbFeatures)
            .filter(db_models.DbFeatures.project_id == project_id)
            .all()
        )
    return convert_to_project_features(features)


async def get_extract_completion_count(project_id: int, db: Session):
    project = (
        db.query(db_models.DbProject)
        .filter(db_models.DbProject.id == project_id)
        .first()
    )
    return project.extract_completed_count


async def get_background_task_status(task_id: uuid.UUID, db: Session):
    """Get the status of a background task."""
    task = (
        db.query(db_models.BackgroundTasks)
        .filter(db_models.BackgroundTasks.id == str(task_id))
        .first()
    )
    return task.status, task.message


async def insert_background_task_into_database(
    db: Session, task_id: uuid.UUID, name: str = None
):
    """Inserts a new task into the database
    Params:
        db: database session
        task_id: uuid of the task
        name: name of the task.
    """
    task = db_models.BackgroundTasks(
        id=str(task_id), name=name, status=1
    )  # 1 = running

    db.add(task)
    db.commit()
    db.refresh(task)

    return True


def update_background_task_status_in_database(
    db: Session, task_id: uuid.UUID, status: int, message: str = None
):
    """Updates the status of a task in the database
    Params:
        db: database session
        task_id: uuid of the task
        status: status of the task.
    """
    db.query(db_models.BackgroundTasks).filter(
        db_models.BackgroundTasks.id == str(task_id)
    ).update({
        db_models.BackgroundTasks.status: status,
        db_models.BackgroundTasks.message: message
    })
    db.commit()

    return True


def add_features_into_database(
    db: Session, project_id: int, features: dict, background_task_id: uuid.UUID
):
    """Inserts a new task into the database
    Params:
          db: database session
          project_id: id of the project
          features: features to be added.
    """
    success = 0
    failure = 0
    for feature in features["features"]:
        try:
            feature_geometry = feature["geometry"]
            feature_shape = shape(feature_geometry)

            wkb_element = from_shape(feature_shape, srid=4326)
            feature_obj = db_models.DbFeatures(
                project_id=project_id,
                category_title="buildings",
                geometry=wkb_element,
                task_id=1,
                properties=feature["properties"],
            )
            db.add(feature_obj)
            db.commit()
            success += 1
        except Exception:
            failure += 1
            continue

    update_background_task_status_in_database(
        db, background_task_id, 4
    )  # 4 is COMPLETED

    return True


async def update_project_form(
        db: Session,
        project_id: int,
        form: str,
        form_type: str,
):

    project = get_project(db, project_id)
    category = project.xform_title
    project_title = project.project_name_prefix
    odk_id = project.odkid

    task = table("tasks", column("outline"), column("id"))
    where = f"project_id={project_id}"

    sql = select(task).where(text(where))
    result = db.execute(sql)

    form_type = "xls"

    xlsform = f"/tmp/custom_form.{form_type}"
    with open(xlsform, "wb") as f:
        f.write(form)

    for poly in result.fetchall():

        # This file will store xml contents of an xls form.
        xform = f"/tmp/{project_title}_{category}_{poly.id}.xml"
        # This file will store osm extracts
        outfile = f"/tmp/{project_title}_{category}_{poly.id}.geojson"

        outfile = central_crud.generate_updated_xform(
            xlsform, xform, form_type)

        # Create an odk xform
        result = central_crud.create_odk_xform(
            odk_id, poly.id, outfile, None, True, False
        )

    return True<|MERGE_RESOLUTION|>--- conflicted
+++ resolved
@@ -527,7 +527,6 @@
                 }
             }
         }
-<<<<<<< HEAD
 
     json_boundary = json.loads(boundary)
     
@@ -540,23 +539,7 @@
     base_url = "https://raw-data-api0.hotosm.org/v1"
     query_url = f"{base_url}/snapshot/"
     headers = {"accept": "application/json", "Content-Type": "application/json"}
-=======
-    },
-        "geometryType": [
-        "polygon",
-        "line",
-        "line"
-    ],
-        "centroid": "false"
-    }
-    query["geometry"] = json.loads(boundary)["features"][0]["geometry"]
-
-    base_url = "https://raw-data-api0.hotosm.org/v1"
-    query_url = f"{base_url}/snapshot/"
-    headers = {"accept": "application/json",
-               "Content-Type": "application/json"}
-
->>>>>>> 47545d0a
+
     result = requests.post(query_url, data=json.dumps(query), headers=headers)
 
     if result.status_code == 200:
