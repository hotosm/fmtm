# Copyright (c) 2022, 2023 Humanitarian OpenStreetMap Team
#
# This file is part of FMTM.
#
#     FMTM is free software: you can redistribute it and/or modify
#     it under the terms of the GNU General Public License as published by
#     the Free Software Foundation, either version 3 of the License, or
#     (at your option) any later version.
#
#     FMTM is distributed in the hope that it will be useful,
#     but WITHOUT ANY WARRANTY; without even the implied warranty of
#     MERCHANTABILITY or FITNESS FOR A PARTICULAR PURPOSE.  See the
#     GNU General Public License for more details.
#
#     You should have received a copy of the GNU General Public License
#     along with FMTM.  If not, see <https:#www.gnu.org/licenses/>.
#
"""Endpoints for FMTM projects."""

import json
import os
import uuid
from pathlib import Path
from typing import Optional

import geojson
from fastapi import (
    APIRouter,
    BackgroundTasks,
    Depends,
    File,
    Form,
    HTTPException,
    Query,
    Response,
    UploadFile,
    status,
)
from fastapi.responses import FileResponse, JSONResponse
from loguru import logger as log
from osm_fieldwork.make_data_extract import getChoices
from osm_fieldwork.xlsforms import xlsforms_path
from sqlalchemy.orm import Session
from sqlalchemy.sql import text

from app.auth.osm import AuthUser, login_required
from app.auth.roles import check_org_admin, org_admin, project_admin, super_admin
from app.central import central_crud
from app.db import database, db_models
from app.models.enums import TILES_FORMATS, TILES_SOURCE, HTTPStatus
from app.organisations import organisation_deps
from app.projects import project_crud, project_deps, project_schemas
from app.projects.project_crud import check_crs
from app.static import data_path
from app.submissions import submission_crud
from app.tasks import tasks_crud
from app.users.user_deps import user_exists_in_db

router = APIRouter(
    prefix="/projects",
    tags=["projects"],
    responses={404: {"description": "Not found"}},
)


@router.get("/", response_model=list[project_schemas.ProjectOut])
async def read_projects(
    user_id: int = None,
    skip: int = 0,
    limit: int = 100,
    db: Session = Depends(database.get_db),
):
    """Return all projects."""
    project_count, projects = await project_crud.get_projects(db, user_id, skip, limit)
    return projects


@router.get("/details/{project_id}/")
async def get_projet_details(project_id: int, db: Session = Depends(database.get_db)):
    """Returns the project details.

    Also includes ODK project details, so takes extra time to return.

    Parameters:
        project_id: int

    Returns:
        Response: Project details.
    """
    project = await project_crud.get_project(db, project_id)
    if not project:
        raise HTTPException(status_code=404, details={"Project not found"})

    # ODK Credentials
    odk_credentials = project_schemas.ODKCentralDecrypted(
        odk_central_url=project.odk_central_url,
        odk_central_user=project.odk_central_user,
        odk_central_password=project.odk_central_password,
    )

    odk_details = central_crud.get_odk_project_full_details(
        project.odkid, odk_credentials
    )

    # Features count
    query = text(
        "select count(*) from features where "
        f"project_id={project_id} and task_id is not null"
    )
    result = db.execute(query)
    features = result.fetchone()[0]

    return {
        "id": project_id,
        "odkName": odk_details["name"],
        "createdAt": odk_details["createdAt"],
        "tasks": odk_details["forms"],
        "lastSubmission": odk_details["lastSubmission"],
        "total_features": features,
    }


@router.post("/near_me", response_model=list[project_schemas.ProjectSummary])
async def get_tasks_near_me(lat: float, long: float, user_id: int = None):
    """Get projects near me.

    TODO to be implemented in future.
    """
    return [project_schemas.ProjectSummary()]


@router.get("/summaries", response_model=project_schemas.PaginatedProjectSummaries)
async def read_project_summaries(
    user_id: int = None,
    hashtags: str = None,
    page: int = Query(1, ge=1),  # Default to page 1, must be greater than or equal to 1
    results_per_page: int = Query(13, le=100),
    db: Session = Depends(database.get_db),
):
    """Get a paginated summary of projects."""
    if hashtags:
        hashtags = hashtags.split(",")  # create list of hashtags
        hashtags = list(
            filter(lambda hashtag: hashtag.startswith("#"), hashtags)
        )  # filter hashtags that do start with #

    total_projects = db.query(db_models.DbProject).count()
    skip = (page - 1) * results_per_page
    limit = results_per_page

    project_count, projects = await project_crud.get_project_summaries(
        db, user_id, skip, limit, hashtags, None
    )

    pagination = await project_crud.get_pagination(
        page, project_count, results_per_page, total_projects
    )
    project_summaries = [
        project_schemas.ProjectSummary.from_db_project(project) for project in projects
    ]

    response = project_schemas.PaginatedProjectSummaries(
        results=project_summaries,
        pagination=pagination,
    )
    return response


@router.get(
    "/search_projects", response_model=project_schemas.PaginatedProjectSummaries
)
async def search_project(
    search: str,
    user_id: int = None,
    hashtags: str = None,
    page: int = Query(1, ge=1),  # Default to page 1, must be greater than or equal to 1
    results_per_page: int = Query(13, le=100),
    db: Session = Depends(database.get_db),
):
    """Search projects by string, hashtag, or other criteria."""
    if hashtags:
        hashtags = hashtags.split(",")  # create list of hashtags
        hashtags = list(
            filter(lambda hashtag: hashtag.startswith("#"), hashtags)
        )  # filter hashtags that do start with #

    total_projects = db.query(db_models.DbProject).count()
    skip = (page - 1) * results_per_page
    limit = results_per_page

    project_count, projects = await project_crud.get_project_summaries(
        db, user_id, skip, limit, hashtags, search
    )

    pagination = await project_crud.get_pagination(
        page, project_count, results_per_page, total_projects
    )
    project_summaries = [
        project_schemas.ProjectSummary.from_db_project(project) for project in projects
    ]

    response = project_schemas.PaginatedProjectSummaries(
        results=project_summaries,
        pagination=pagination,
    )
    return response


@router.get("/{project_id}", response_model=project_schemas.ReadProject)
async def read_project(project_id: int, db: Session = Depends(database.get_db)):
    """Get a specific project by ID."""
    project = await project_crud.get_project_by_id(db, project_id)
    if not project:
        raise HTTPException(status_code=404, detail="Project not found")
    return project


@router.delete("/{project_id}")
async def delete_project(
    project: db_models.DbProject = Depends(project_deps.get_project_by_id),
    db: Session = Depends(database.get_db),
    current_user: AuthUser = Depends(org_admin),
):
    """Delete a project from both ODK Central and the local database."""
    log.info(
        f"User {current_user.username} attempting deletion of project {project.id}"
    )
    # Odk crendentials
    odk_credentials = project_schemas.ODKCentralDecrypted(
        odk_central_url=project.odk_central_url,
        odk_central_user=project.odk_central_user,
        odk_central_password=project.odk_central_password,
    )
    # Delete ODK Central project
    await central_crud.delete_odk_project(project.odkid, odk_credentials)
    # Delete FMTM project
    await project_crud.delete_one_project(db, project)

    log.info(f"Deletion of project {project.id} successful")
    return Response(status_code=HTTPStatus.NO_CONTENT)


@router.post("/create_project", response_model=project_schemas.ProjectOut)
async def create_project(
    project_info: project_schemas.ProjectUpload,
<<<<<<< HEAD
    current_user: AuthUser = Depends(org_admin),
=======
>>>>>>> d3b0ce2d
    db: Session = Depends(database.get_db),
    current_user: AuthUser = Depends(login_required),
):
    """Create a project in ODK Central and the local database.

    TODO refactor to standard REST POST to /projects
    TODO but first check doesn't break other endpoints
    """
    # Check if organisation exists
    org = await organisation_deps.check_org_exists(db, project_info.organisation_id)

    log.info(
        f"User {current_user.username} attempting creation of project "
        f"{project_info.project_info.name}"
    )

    # Must decrypt ODK password & connect to ODK Central before proj created
    if project_info.odk_central_url:
        odk_creds_decrypted = project_schemas.ODKCentralDecrypted(
            odk_central_url=project_info.odk_central_url,
            odk_central_user=project_info.odk_central_user,
            odk_central_password=project_info.odk_central_password,
        )
    else:
        # Use default org credentials if none passed
        log.debug(
            "No odk credentials passed during project creation. "
            "Defaulting to organisation credentials."
        )
        odk_creds_decrypted = await organisation_deps.get_org_odk_creds(org)
<<<<<<< HEAD
    
=======

    user = await check_org_admin(db, current_user, None, project_info.organisation_id)
    if user is None:
        raise HTTPException(
            status_code=status.HTTP_403_FORBIDDEN,
            detail="Permission denied. Only organization admins can create projects.",
        )

>>>>>>> d3b0ce2d
    odkproject = central_crud.create_odk_project(
        project_info.project_info.name,
        odk_creds_decrypted,
    )

    project = await project_crud.create_project_with_project_info(
        db,
        project_info,
        odkproject["id"],
        current_user,
    )
    if not project:
        raise HTTPException(status_code=404, detail="Project creation failed")

    return project


@router.put("/{project_id}", response_model=project_schemas.ProjectOut)
async def update_project(
    project_id: int,
    project_info: project_schemas.ProjectUpload,
    db: Session = Depends(database.get_db),
    current_user: AuthUser = Depends(project_admin),
):
    """Update an existing project by ID.

    Note: the entire project JSON must be uploaded.
    If a partial update is required, use the PATCH method instead.

    Parameters:
    - id: ID of the project to update
    - project_info: Updated project information
    - current_user (AuthUser): Check if user is project_admin

    Returns:
    - Updated project information

    Raises:
    - HTTPException with 404 status code if project not found
    """
    project = await project_crud.update_project_info(db, project_info, project_id)
    if not project:
        raise HTTPException(status_code=422, detail="Project could not be updated")
    return project


@router.patch("/{project_id}", response_model=project_schemas.ProjectOut)
async def project_partial_update(
    project_id: int,
    project_info: project_schemas.ProjectUpdate,
    db: Session = Depends(database.get_db),
    current_user: AuthUser = Depends(project_admin),
):
    """Partial Update an existing project by ID.

    Parameters:
    - id
    - name
    - short_description
    - description

    Returns:
    - Updated project information

    Raises:
    - HTTPException with 404 status code if project not found
    """
    # Update project informations
    project = await project_crud.partial_update_project_info(
        db, project_info, project_id
    )

    if not project:
        raise HTTPException(status_code=422, detail="Project could not be updated")
    return project


@router.post("/upload_xlsform")
async def upload_custom_xls(
    upload: UploadFile = File(...),
    category: str = Form(...),
    db: Session = Depends(database.get_db),
    current_user: AuthUser = Depends(super_admin),
):
    """Upload a custom XLSForm to the database.

    Args:
        upload (UploadFile): the XLSForm file
        category (str): the category of the XLSForm.
        db (Session): the DB session, provided automatically.
        current_user (AuthUser): Check if user is super_admin
    """
    content = await upload.read()  # read file content
    name = upload.filename.split(".")[0]  # get name of file without extension
    await project_crud.upload_xlsform(db, content, name, category)

    # FIXME: fix return value
    return {"xform_title": f"{category}"}


@router.post("/{project_id}/custom_task_boundaries")
async def upload_custom_task_boundaries(
    project_id: int,
    project_geojson: UploadFile = File(...),
    db: Session = Depends(database.get_db),
    current_user: AuthUser = Depends(org_admin),
):
    """Set project task boundaries manually using multi-polygon GeoJSON.

    Each polygon in the uploaded geojson are made a single task.

    Required Parameters:
        project_id (id): ID for associated project.
        project_geojson (UploadFile): Multi-polygon GeoJSON file.

    Returns:
        dict: JSON containing success message, project ID, and number of tasks.
    """
    log.debug(f"Uploading project boundary multipolygon for project ID: {project_id}")
    # read entire file
    content = await project_geojson.read()
    boundary = json.loads(content)

    # Validatiing Coordinate Reference System
    check_crs(boundary)

    log.debug("Creating tasks for each polygon in project")
    result = await project_crud.update_multi_polygon_project_boundary(
        db, project_id, boundary
    )

    if not result:
        raise HTTPException(
            status_code=428, detail=f"Project with id {project_id} does not exist"
        )

    # Get the number of tasks in a project
    task_count = await tasks_crud.get_task_count_in_project(db, project_id)

    return {
        "message": "Project Boundary Uploaded",
        "project_id": f"{project_id}",
        "task_count": task_count,
    }


@router.post("/task_split")
async def task_split(
    project_geojson: UploadFile = File(...),
    extract_geojson: UploadFile = File(...),
    no_of_buildings: int = Form(50),
    db: Session = Depends(database.get_db),
):
    """Split a task into subtasks.

    Args:
        project_geojson (UploadFile): The geojson to split.
            Should be a FeatureCollection.
        extract_geojson (UploadFile): Data extract geojson containing osm features.
            Should be a FeatureCollection.
        no_of_buildings (int, optional): The number of buildings per subtask.
            Defaults to 50.
        db (Session, optional): The database session. Injected by FastAPI.

    Returns:
        The result of splitting the task into subtasks.

    """
    # read project boundary
    parsed_boundary = geojson.loads(await project_geojson.read())
    # Validatiing Coordinate Reference Systems
    check_crs(parsed_boundary)

    # read data extract
    parsed_extract = geojson.loads(await extract_geojson.read())

    check_crs(parsed_extract)

    return await project_crud.split_geojson_into_tasks(
        db,
        parsed_boundary,
        parsed_extract,
        no_of_buildings,
    )


@router.post("/{project_id}/upload")
async def upload_project_boundary(
    project_id: int,
    boundary_geojson: UploadFile = File(...),
    dimension: int = Form(500),
    db: Session = Depends(database.get_db),
    current_user: AuthUser = Depends(org_admin),
):
    """Uploads the project boundary. The boundary is uploaded as a geojson file.

    Args:
        project_id (int): The ID of the project to update.
        boundary_geojson (UploadFile): The boundary file to upload.
        dimension (int): The new dimension of the project.
        db (Session): The database session to use.
        current_user (AuthUser): Check if user is org_admin.

    Returns:
        dict: JSON with message, project ID, and task count for project.
    """
    # Validating for .geojson File.
    file_name = os.path.splitext(boundary_geojson.filename)
    file_ext = file_name[1]
    allowed_extensions = [".geojson", ".json"]
    if file_ext not in allowed_extensions:
        raise HTTPException(status_code=400, detail="Provide a valid .geojson file")

    # read entire file
    content = await boundary_geojson.read()
    boundary = json.loads(content)

    # Validatiing Coordinate Reference System
    check_crs(boundary)

    # update project boundary and dimension
    result = await project_crud.update_project_boundary(
        db, project_id, boundary, dimension
    )
    if not result:
        raise HTTPException(
            status_code=428, detail=f"Project with id {project_id} does not exist"
        )

    # Get the number of tasks in a project
    task_count = await tasks_crud.get_task_count_in_project(db, project_id)

    return {
        "message": "Project Boundary Uploaded",
        "project_id": project_id,
        "task_count": task_count,
    }


@router.post("/edit_project_boundary/{project_id}/")
async def edit_project_boundary(
    project_id: int,
    boundary_geojson: UploadFile = File(...),
    dimension: int = Form(500),
    db: Session = Depends(database.get_db),
    current_user: AuthUser = Depends(project_admin),
):
    """Edit the existing project boundary."""
    # Validating for .geojson File.
    file_name = os.path.splitext(boundary_geojson.filename)
    file_ext = file_name[1]
    allowed_extensions = [".geojson", ".json"]
    if file_ext not in allowed_extensions:
        raise HTTPException(status_code=400, detail="Provide a valid .geojson file")

    # read entire file
    content = await boundary_geojson.read()
    boundary = json.loads(content)

    # Validatiing Coordinate Reference System
    check_crs(boundary)

    result = await project_crud.update_project_boundary(
        db, project_id, boundary, dimension
    )
    if not result:
        raise HTTPException(
            status_code=428, detail=f"Project with id {project_id} does not exist"
        )

    # Get the number of tasks in a project
    task_count = await tasks_crud.get_task_count_in_project(db, project_id)

    return {
        "message": "Project Boundary Uploaded",
        "project_id": project_id,
        "task_count": task_count,
    }


@router.post("/validate_form")
async def validate_form(
    form: UploadFile,
    current_user: AuthUser = Depends(super_admin),
):
    """Tests the validity of the xls form uploaded.

    Parameters:
        - form: The xls form to validate
    """
    file_name = os.path.splitext(form.filename)
    file_ext = file_name[1]

    allowed_extensions = [".xls", ".xlsx"]
    if file_ext not in allowed_extensions:
        raise HTTPException(status_code=400, detail="Provide a valid .xls file")

    contents = await form.read()
    return await central_crud.test_form_validity(contents, file_ext[1:])


@router.post("/{project_id}/generate")
async def generate_files(
    background_tasks: BackgroundTasks,
    project_id: int,
    extract_polygon: bool = Form(False),
    xls_form_upload: Optional[UploadFile] = File(None),
    xls_form_config_file: Optional[UploadFile] = File(None),
    data_extracts: Optional[UploadFile] = File(None),
    db: Session = Depends(database.get_db),
    current_user: AuthUser = Depends(org_admin),
):
    """Generate additional content to initialise the project.

    Boundary, ODK Central forms, QR codes, etc.

    Accepts a project ID, category, custom form flag, and an uploaded file as inputs.
    The generated files are associated with the project ID and stored in the database.
    This api generates odk appuser tokens, forms. This api also creates an app user for
    each task and provides the required roles.
    Some of the other functionality of this api includes converting a xls file
    provided by the user to the xform, generates osm data extracts and uploads
    it to the form.

    Args:
        background_tasks (BackgroundTasks): FastAPI bg tasks, provided automatically.
        project_id (int): The ID of the project for which files are being generated.
        extract_polygon (bool): A boolean flag indicating whether the polygon
            is extracted or not.
        xls_form_upload (UploadFile, optional): A custom XLSForm to use in the project.
            A file should be provided if user wants to upload a custom xls form.
        xls_form_config_file (UploadFile, optional): The config YAML for the XLS form.
        data_extracts (UploadFile, optional): Custom data extract GeoJSON.
        db (Session): Database session, provided automatically.
        current_user (AuthUser): Current logged in user. Must be org admin.

    Returns:
        json (JSONResponse): A success message containing the project ID.
    """
    log.debug(f"Generating media files tasks for project: {project_id}")
    custom_xls_form = None
    xform_title = None

    project = await project_crud.get_project(db, project_id)
    if not project:
        raise HTTPException(
            status_code=428, detail=f"Project with id {project_id} does not exist"
        )

    project.data_extract_type = "polygon" if extract_polygon else "centroid"
    db.commit()

    if xls_form_upload:
        log.debug("Validating uploaded XLS form")
        # Validating for .XLS File.
        file_name = os.path.splitext(xls_form_upload.filename)
        file_ext = file_name[1]
        allowed_extensions = [".xls", ".xlsx", ".xml"]
        if file_ext not in allowed_extensions:
            raise HTTPException(status_code=400, detail="Provide a valid .xls file")
        xform_title = file_name[0]
        custom_xls_form = await xls_form_upload.read()

        project.form_xls = custom_xls_form

        if xls_form_config_file:
            config_file_name = os.path.splitext(xls_form_config_file.filename)
            config_file_ext = config_file_name[1]
            if not config_file_ext == ".yaml":
                raise HTTPException(
                    status_code=400, detail="Provide a valid .yaml config file"
                )
            config_file_contents = await xls_form_config_file.read()
            project.form_config_file = config_file_contents

        db.commit()

    if data_extracts:
        log.debug("Validating uploaded geojson file")
        # Validating for .geojson File.
        data_extracts_file_name = os.path.splitext(data_extracts.filename)
        extracts_file_ext = data_extracts_file_name[1]
        if extracts_file_ext != ".geojson":
            raise HTTPException(status_code=400, detail="Provide a valid geojson file")
        try:
            extracts_contents = await data_extracts.read()
            json.loads(extracts_contents)
        except json.JSONDecodeError as e:
            raise HTTPException(
                status_code=400, detail="Provide a valid geojson file"
            ) from e

    # Create task in db and return uuid
    log.debug(f"Creating export background task for project ID: {project_id}")
    background_task_id = await project_crud.insert_background_task_into_database(
        db, project_id=project_id
    )

    log.debug(f"Submitting {background_task_id} to background tasks stack")
    background_tasks.add_task(
        project_crud.generate_appuser_files,
        db,
        project_id,
        extract_polygon,
        custom_xls_form,
        extracts_contents if data_extracts else None,
        xform_title,
        file_ext[1:] if xls_form_upload else "xls",
        background_task_id,
    )

    return JSONResponse(
        status_code=200,
        content={"Message": f"{project_id}", "task_id": f"{background_task_id}"},
    )


@router.post("/update-form/{project_id}")
async def update_project_form(
    project_id: int,
    form: Optional[UploadFile],
    db: Session = Depends(database.get_db),
    current_user: AuthUser = Depends(project_admin),
):
    """Update XLSForm for a project."""
    file_name = os.path.splitext(form.filename)
    file_ext = file_name[1]
    allowed_extensions = [".xls"]
    if file_ext not in allowed_extensions:
        raise HTTPException(status_code=400, detail="Provide a valid .xls file")
    contents = await form.read()

    form_updated = await project_crud.update_project_form(
        db,
        project_id,
        contents,
        file_ext[1:],  # Form Contents  # File type
    )

    return form_updated


@router.get("/{project_id}/features", response_model=list[project_schemas.Feature])
async def get_project_features(
    project_id: int,
    task_id: int = None,
    db: Session = Depends(database.get_db),
):
    """Fetch all the features for a project.

    The features are generated from raw-data-api.

    Args:
        project_id (int): The project id.
        task_id (int): The task id.
        db (Session): the DB session, provided automatically.

    Returns:
        feature(json): JSON object containing a list of features
    """
    features = await project_crud.get_project_features(db, project_id, task_id)
    return features


@router.get("/generate-log/")
async def generate_log(
    project_id: int,
    uuid: uuid.UUID,
    db: Session = Depends(database.get_db),
    current_user: AuthUser = Depends(org_admin),
):
    r"""Get the contents of a log file in a log format.

    ### Response
    - **200 OK**: Returns the contents of the log file in a log format.
        Each line is separated by a newline character "\n".

    - **500 Internal Server Error**: Returns an error message if the log file
        cannot be generated.

    ### Return format
    Task Status and Logs are returned in a JSON format.
    """
    try:
        # Get the backgrund task status
        task_status, task_message = await project_crud.get_background_task_status(
            uuid, db
        )
        extract_completion_count = (
            db.query(db_models.DbProject)
            .filter(db_models.DbProject.id == project_id)
            .first()
        ).extract_completed_count

        project_log_file = Path("/opt/logs/create_project.json")
        project_log_file.touch(exist_ok=True)
        with open(project_log_file, "r") as log_file:
            logs = [json.loads(line) for line in log_file]

            filtered_logs = [
                log.get("record", {}).get("message", None)
                for log in logs
                if log.get("record", {}).get("extra", {}).get("project_id")
                == project_id
            ]
            last_50_logs = filtered_logs[-50:]

            logs = "\n".join(last_50_logs)
            task_count = await project_crud.get_tasks_count(db, project_id)
            return {
                "status": task_status.name,
                "total_tasks": task_count,
                "message": task_message,
                "progress": extract_completion_count,
                "logs": logs,
            }
    except Exception as e:
        log.error(e)
        return "Error in generating log file"


@router.get("/categories/")
async def get_categories(current_user: AuthUser = Depends(login_required)):
    """Get api for fetching all the categories.

    This endpoint fetches all the categories from osm_fieldwork.

    ## Response
    - Returns a JSON object containing a list of categories and their respoective forms.

    """
    # FIXME update to use osm-rawdata
    categories = (
        getChoices()
    )  # categories are fetched from osm_fieldwork.make_data_extracts.getChoices()
    return categories


@router.post("/preview_split_by_square/")
async def preview_split_by_square(
    project_geojson: UploadFile = File(...), dimension: int = Form(100)
):
    """Preview splitting by square.

    TODO update to use a response_model
    """
    # Validating for .geojson File.
    file_name = os.path.splitext(project_geojson.filename)
    file_ext = file_name[1]
    allowed_extensions = [".geojson", ".json"]
    if file_ext not in allowed_extensions:
        raise HTTPException(status_code=400, detail="Provide a valid .geojson file")

    # read entire file
    content = await project_geojson.read()
    boundary = geojson.loads(content)

    # Validatiing Coordinate Reference System
    check_crs(boundary)

    result = await project_crud.preview_split_by_square(boundary, dimension)
    return result


@router.post("/get_data_extract/")
async def get_data_extract(
    geojson_file: UploadFile = File(...),
    project_id: int = Query(None, description="Project ID"),
    db: Session = Depends(database.get_db),
    current_user: AuthUser = Depends(login_required),
):
    """Get the data extract for a given project AOI.

    Use for both generating a new data extract and for getting
    and existing extract.
    """
    boundary_geojson = json.loads(await geojson_file.read())

    fgb_url = await project_crud.get_data_extract_url(
        db,
        boundary_geojson,
        project_id,
    )
    return JSONResponse(status_code=200, content={"url": fgb_url})


@router.post("/upload_custom_extract/")
async def upload_custom_extract(
    background_tasks: BackgroundTasks,
    custom_extract_file: UploadFile = File(...),
    project_id: int = Query(..., description="Project ID"),
    db: Session = Depends(database.get_db),
    current_user: AuthUser = Depends(org_admin),
):
    """Upload a custom data extract for a project as fgb in S3.

    Request Body
    - 'custom_extract_file' (file): Geojson files with the features. Required.

    Query Params:
    - 'project_id' (int): the project's id. Required.
    """
    # Validating for .geojson File.
    file_name = os.path.splitext(custom_extract_file.filename)
    file_ext = file_name[1]
    allowed_extensions = [".geojson", ".json"]
    if file_ext not in allowed_extensions:
        raise HTTPException(status_code=400, detail="Provide a valid .geojson file")

    # read entire file
    geojson_str = await custom_extract_file.read()

    log.debug("Creating upload_custom_extract background task")
    fgb_url = await project_crud.upload_custom_data_extract(db, project_id, geojson_str)
    return JSONResponse(status_code=200, content={"url": fgb_url})


@router.get("/download_form/{project_id}/")
async def download_form(
    project_id: int,
    db: Session = Depends(database.get_db),
    current_user: AuthUser = Depends(login_required),
):
    """Download the XLSForm for a project."""
    project = await project_crud.get_project(db, project_id)
    if not project:
        raise HTTPException(status_code=404, detail="Project not found")

    headers = {
        "Content-Disposition": "attachment; filename=submission_data.xls",
        "Content-Type": "application/media",
    }
    if not project.form_xls:
        project_category = project.xform_title
        xlsform_path = f"{xlsforms_path}/{project_category}.xls"
        if os.path.exists(xlsform_path):
            return FileResponse(xlsform_path, filename="form.xls")
        else:
            raise HTTPException(status_code=404, detail="Form not found")
    return Response(content=project.form_xls, headers=headers)


@router.post("/update_category")
async def update_project_category(
    # background_tasks: BackgroundTasks,
    project_id: int,
    category: str = Form(...),
    upload: Optional[UploadFile] = File(None),
    db: Session = Depends(database.get_db),
    current_user: AuthUser = Depends(project_admin),
):
    """Update the XLSForm category for a project.

    Not valid for custom form uploads.
    """
    contents = None

    project = await project_crud.get_project(db, project_id)
    if not project:
        raise HTTPException(
            status_code=400, detail=f"Project with id {project_id} does not exist"
        )

    current_category = project.xform_title
    if current_category == category:
        if not upload:
            raise HTTPException(
                status_code=400, detail="Current category is same as new category"
            )

    if upload:
        # Validating for .XLS File.
        file_name = os.path.splitext(upload.filename)
        file_ext = file_name[1]
        allowed_extensions = [".xls", ".xlsx", ".xml"]
        if file_ext not in allowed_extensions:
            raise HTTPException(status_code=400, detail="Provide a valid .xls file")

        project.form_xls = contents
        db.commit()

    project.xform_title = category
    db.commit()

    # Update odk forms
    await project_crud.update_project_form(
        db,
        project_id,
        file_ext[1:] if upload else "xls",
        upload,  # Form
    )

    return JSONResponse(status_code=200, content={"success": True})


@router.get("/download_template/")
async def download_template(
    category: str,
    db: Session = Depends(database.get_db),
    current_user: AuthUser = Depends(login_required),
):
    """Download an XLSForm template to fill out."""
    xlsform_path = f"{xlsforms_path}/{category}.xls"
    if os.path.exists(xlsform_path):
        return FileResponse(xlsform_path, filename="form.xls")
    else:
        raise HTTPException(status_code=404, detail="Form not found")


@router.get("/{project_id}/download")
async def download_project_boundary(
    project_id: int,
    db: Session = Depends(database.get_db),
    current_user: AuthUser = Depends(login_required),
):
    """Downloads the boundary of a project as a GeoJSON file.

    Args:
        project_id (int): The id of the project.
        db (Session): The database session, provided automatically.
        current_user (AuthUser): Check if user is logged in.

    Returns:
        Response: The HTTP response object containing the downloaded file.
    """
    out = await project_crud.get_project_geometry(db, project_id)
    headers = {
        "Content-Disposition": "attachment; filename=project_outline.geojson",
        "Content-Type": "application/media",
    }

    return Response(content=out, headers=headers)


@router.get("/{project_id}/download_tasks")
async def download_task_boundaries(
    project_id: int,
    db: Session = Depends(database.get_db),
    current_user: AuthUser = Depends(login_required),
):
    """Downloads the boundary of the tasks for a project as a GeoJSON file.

    Args:
        project_id (int): The id of the project.
        db (Session): The database session, provided automatically.
        current_user (AuthUser): Check if user is logged in.

    Returns:
        Response: The HTTP response object containing the downloaded file.
    """
    out = await project_crud.get_task_geometry(db, project_id)

    headers = {
        "Content-Disposition": "attachment; filename=project_outline.geojson",
        "Content-Type": "application/media",
    }

    return Response(content=out, headers=headers)


@router.get("/features/download/")
async def download_features(
    project_id: int,
    db: Session = Depends(database.get_db),
    current_user: AuthUser = Depends(login_required),
):
    """Downloads the features of a project as a GeoJSON file.

    Args:
        project_id (int): The id of the project.
        db (Session): The database session, provided automatically.
        current_user (AuthUser): Check if user is logged in.

    Returns:
        Response: The HTTP response object containing the downloaded file.
    """
    out = await project_crud.get_project_features_geojson(db, project_id)

    headers = {
        "Content-Disposition": "attachment; filename=project_features.geojson",
        "Content-Type": "application/media",
    }

    return Response(content=json.dumps(out), headers=headers)


@router.get("/tiles/{project_id}")
async def generate_project_tiles(
    background_tasks: BackgroundTasks,
    project_id: int,
    source: str = Query(
        ..., description="Select a source for tiles", enum=TILES_SOURCE
    ),
    format: str = Query(
        "mbtiles", description="Select an output format", enum=TILES_FORMATS
    ),
    tms: str = Query(
        None,
        description="Provide a custom TMS URL, optional",
    ),
    db: Session = Depends(database.get_db),
    current_user: AuthUser = Depends(login_required),
):
    """Returns basemap tiles for a project.

    Args:
        background_tasks (BackgroundTasks): FastAPI bg tasks, provided automatically.
        project_id (int): ID of project to create tiles for.
        source (str): Tile source ("esri", "bing", "topo", "google", "oam").
        format (str, optional): Default "mbtiles". Other options: "pmtiles", "sqlite3".
        tms (str, optional): Default None. Custom TMS provider URL.
        db (Session): The database session, provided automatically.
        current_user (AuthUser): Check if user is logged in.

    Returns:
        str: Success message that tile generation started.
    """
    # Create task in db and return uuid
    log.debug(
        "Creating generate_project_tiles background task "
        f"for project ID: {project_id}"
    )
    background_task_id = await project_crud.insert_background_task_into_database(
        db, project_id=project_id
    )

    background_tasks.add_task(
        project_crud.get_project_tiles,
        db,
        project_id,
        background_task_id,
        source,
        format,
        tms,
    )

    return {"Message": "Tile generation started"}


@router.get("/tiles_list/{project_id}/")
async def tiles_list(
    project_id: int,
    db: Session = Depends(database.get_db),
    current_user: AuthUser = Depends(login_required),
):
    """Returns the list of tiles for a project.

    Parameters:
        project_id: int
        db (Session): The database session, provided automatically.
        current_user (AuthUser): Check if user is logged in.

    Returns:
        Response: List of generated tiles for a project.
    """
    return await project_crud.get_mbtiles_list(db, project_id)


@router.get("/download_tiles/")
async def download_tiles(
    tile_id: int,
    db: Session = Depends(database.get_db),
    current_user: AuthUser = Depends(login_required),
):
    """Download the basemap tile archive for a project."""
    log.debug("Getting tile archive path from DB")
    tiles_path = (
        db.query(db_models.DbTilesPath)
        .filter(db_models.DbTilesPath.id == str(tile_id))
        .first()
    )
    log.info(f"User requested download for tiles: {tiles_path.path}")

    project_id = tiles_path.project_id
    project = await project_crud.get_project(db, project_id)
    filename = Path(tiles_path.path).name.replace(
        f"{project_id}_", f"{project.project_name_prefix.replace(' ', '_')}_"
    )
    log.debug(f"Sending tile archive to user: {filename}")

    return FileResponse(
        tiles_path.path,
        headers={"Content-Disposition": f'attachment; filename="{filename}"'},
    )


@router.get("/boundary_in_osm/{project_id}/")
async def download_task_boundary_osm(
    project_id: int,
    db: Session = Depends(database.get_db),
    current_user: AuthUser = Depends(login_required),
):
    """Downloads the boundary of a task as a OSM file.

    Args:
        project_id (int): The id of the project.
        db (Session): The database session, provided automatically.
        current_user (AuthUser): Check if user is logged in.

    Returns:
        Response: The HTTP response object containing the downloaded file.
    """
    out = await project_crud.get_task_geometry(db, project_id)
    file_path = f"/tmp/{project_id}_task_boundary.geojson"

    # Write the response content to the file
    with open(file_path, "w") as f:
        f.write(out)
    result = await project_crud.convert_geojson_to_osm(file_path)

    with open(result, "r") as f:
        content = f.read()

    response = Response(content=content, media_type="application/xml")
    return response


@router.get("/centroid/")
async def project_centroid(
    project_id: int = None,
    db: Session = Depends(database.get_db),
):
    """Get a centroid of each projects.

    Parameters:
        project_id (int): The ID of the project.
        db (Session): The database session, provided automatically.

    Returns:
        list[tuple[int, str]]: A list of tuples containing the task ID and
            the centroid as a string.
    """
    query = text(
        f"""SELECT id,
            ARRAY_AGG(ARRAY[ST_X(ST_Centroid(outline)),
            ST_Y(ST_Centroid(outline))]) AS centroid
            FROM projects
            WHERE {f"id={project_id}" if project_id else "1=1"}
            GROUP BY id;"""
    )

    result = db.execute(query)
    result_dict_list = [{"id": row[0], "centroid": row[1]} for row in result.fetchall()]
    return result_dict_list


@router.get("/task-status/{uuid}", response_model=project_schemas.BackgroundTaskStatus)
async def get_task_status(
    task_uuid: str,
    background_tasks: BackgroundTasks,
    db: Session = Depends(database.get_db),
):
    """Get the background task status by passing the task UUID."""
    # Get the backgrund task status
    task_status, task_message = await project_crud.get_background_task_status(
        task_uuid, db
    )
    return project_schemas.BackgroundTaskStatus(
        status=task_status.name,
        message=task_message or None,
        # progress=some_func_to_get_progress,
    )


@router.get("/templates/")
async def get_template_file(
    file_type: str = Query(
        ..., enum=["data_extracts", "form"], description="Choose file type"
    ),
    current_user: AuthUser = Depends(login_required),
):
    """Get template file.

    Args: file_type: Type of template file.

    returns: Requested file as a FileResponse.
    """
    file_type_paths = {
        "data_extracts": f"{data_path}/template/template.geojson",
        "form": f"{data_path}/template/template.xls",
    }
    file_path = file_type_paths.get(file_type)
    filename = file_path.split("/")[-1]
    return FileResponse(
        file_path, media_type="application/octet-stream", filename=filename
    )


@router.get(
    "/project_dashboard/{project_id}", response_model=project_schemas.ProjectDashboard
)
async def project_dashboard(
    background_tasks: BackgroundTasks,
    db_project: db_models.DbProject = Depends(project_deps.get_project_by_id),
    db_organisation: db_models.DbOrganisation = Depends(
        organisation_deps.org_from_project
    ),
    db: Session = Depends(database.get_db),
):
    """Get the project dashboard details.

    Args:
        background_tasks (BackgroundTasks): FastAPI bg tasks, provided automatically.
        db_project (db_models.DbProject): An instance of the project.
        db_organisation (db_models.DbOrganisation): An instance of the organisation.
        db (Session): The database session.

    Returns:
        ProjectDashboard: The project dashboard details.
    """
    data = await project_crud.get_dashboard_detail(db_project, db_organisation, db)

    background_task_id = await project_crud.insert_background_task_into_database(
        db, "sync_submission", db_project.id
    )
    background_tasks.add_task(
        submission_crud.update_submission_in_s3, db, db_project.id, background_task_id
    )

    return data


@router.get("/contributors/{project_id}")
async def get_contributors(project_id: int, db: Session = Depends(database.get_db)):
    """Get contributors of a project.

    Args:
        project_id (int): ID of project.
        db (Session): The database session.

    Returns:
        list[project_schemas.ProjectUser]: List of project users.
    """
    project_users = await project_crud.get_project_users(db, project_id)
    return project_users


@router.post("/add_admin/")
async def add_new_project_admin(
    db: Session = Depends(database.get_db),
    current_user: AuthUser = Depends(project_admin),
    user: db_models.DbUser = Depends(user_exists_in_db),
    project: db_models.DbProject = Depends(project_deps.get_project_by_id),
):
    """Add a new project manager.

    The logged in user must be either the admin of the organisation or a super admin.
    """
    return await project_crud.add_project_admin(db, user, project)<|MERGE_RESOLUTION|>--- conflicted
+++ resolved
@@ -243,12 +243,8 @@
 @router.post("/create_project", response_model=project_schemas.ProjectOut)
 async def create_project(
     project_info: project_schemas.ProjectUpload,
-<<<<<<< HEAD
     current_user: AuthUser = Depends(org_admin),
-=======
->>>>>>> d3b0ce2d
-    db: Session = Depends(database.get_db),
-    current_user: AuthUser = Depends(login_required),
+    db: Session = Depends(database.get_db),
 ):
     """Create a project in ODK Central and the local database.
 
@@ -277,10 +273,8 @@
             "Defaulting to organisation credentials."
         )
         odk_creds_decrypted = await organisation_deps.get_org_odk_creds(org)
-<<<<<<< HEAD
-    
-=======
-
+
+    # FIXME this is inefficient
     user = await check_org_admin(db, current_user, None, project_info.organisation_id)
     if user is None:
         raise HTTPException(
@@ -288,7 +282,6 @@
             detail="Permission denied. Only organization admins can create projects.",
         )
 
->>>>>>> d3b0ce2d
     odkproject = central_crud.create_odk_project(
         project_info.project_info.name,
         odk_creds_decrypted,
