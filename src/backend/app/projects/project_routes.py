# Copyright (c) 2022, 2023 Humanitarian OpenStreetMap Team
#
# This file is part of FMTM.
#
#     FMTM is free software: you can redistribute it and/or modify
#     it under the terms of the GNU General Public License as published by
#     the Free Software Foundation, either version 3 of the License, or
#     (at your option) any later version.
#
#     FMTM is distributed in the hope that it will be useful,
#     but WITHOUT ANY WARRANTY; without even the implied warranty of
#     MERCHANTABILITY or FITNESS FOR A PARTICULAR PURPOSE.  See the
#     GNU General Public License for more details.
#
#     You should have received a copy of the GNU General Public License
#     along with FMTM.  If not, see <https:#www.gnu.org/licenses/>.
#
"""Endpoints for FMTM projects."""

import json
import os
import uuid
from pathlib import Path
from typing import Optional

import geojson
from fastapi import (
    APIRouter,
    BackgroundTasks,
    Depends,
    File,
    Form,
    HTTPException,
    Query,
    Response,
    UploadFile,
    status,
)
from fastapi.responses import FileResponse, JSONResponse
from loguru import logger as log
from osm_fieldwork.make_data_extract import getChoices
from osm_fieldwork.xlsforms import xlsforms_path
from sqlalchemy.orm import Session
from sqlalchemy.sql import text

from app.auth.osm import AuthUser, login_required
from app.auth.roles import check_org_admin, org_admin, project_admin, super_admin
from app.central import central_crud
from app.db import database, db_models
from app.models.enums import TILES_FORMATS, TILES_SOURCE, HTTPStatus
from app.organisations import organisation_deps
from app.projects import project_crud, project_deps, project_schemas
from app.projects.project_crud import check_crs
from app.static import data_path
from app.submissions import submission_crud
from app.tasks import tasks_crud
from app.users.user_deps import user_exists_in_db

router = APIRouter(
    prefix="/projects",
    tags=["projects"],
    responses={404: {"description": "Not found"}},
)


@router.get("/", response_model=list[project_schemas.ProjectOut])
async def read_projects(
    user_id: int = None,
    skip: int = 0,
    limit: int = 100,
    db: Session = Depends(database.get_db),
):
    """Return all projects."""
    project_count, projects = await project_crud.get_projects(db, user_id, skip, limit)
    return projects


@router.get("/details/{project_id}/")
async def get_projet_details(project_id: int, db: Session = Depends(database.get_db)):
    """Returns the project details.

    Also includes ODK project details, so takes extra time to return.

    Parameters:
        project_id: int

    Returns:
        Response: Project details.
    """
    project = await project_crud.get_project(db, project_id)
    if not project:
        raise HTTPException(status_code=404, details={"Project not found"})

    # ODK Credentials
    odk_credentials = project_schemas.ODKCentralDecrypted(
        odk_central_url=project.odk_central_url,
        odk_central_user=project.odk_central_user,
        odk_central_password=project.odk_central_password,
    )

    odk_details = central_crud.get_odk_project_full_details(
        project.odkid, odk_credentials
    )

    # Features count
    query = text(
        "select count(*) from features where "
        f"project_id={project_id} and task_id is not null"
    )
    result = db.execute(query)
    features = result.fetchone()[0]

    return {
        "id": project_id,
        "odkName": odk_details["name"],
        "createdAt": odk_details["createdAt"],
        "tasks": odk_details["forms"],
        "lastSubmission": odk_details["lastSubmission"],
        "total_features": features,
    }


@router.post("/near_me", response_model=list[project_schemas.ProjectSummary])
async def get_tasks_near_me(lat: float, long: float, user_id: int = None):
    """Get projects near me.

    TODO to be implemented in future.
    """
    return [project_schemas.ProjectSummary()]


@router.get("/summaries", response_model=project_schemas.PaginatedProjectSummaries)
async def read_project_summaries(
    user_id: int = None,
    hashtags: str = None,
    page: int = Query(1, ge=1),  # Default to page 1, must be greater than or equal to 1
    results_per_page: int = Query(13, le=100),
    db: Session = Depends(database.get_db),
):
    """Get a paginated summary of projects."""
    if hashtags:
        hashtags = hashtags.split(",")  # create list of hashtags
        hashtags = list(
            filter(lambda hashtag: hashtag.startswith("#"), hashtags)
        )  # filter hashtags that do start with #

    total_projects = db.query(db_models.DbProject).count()
    skip = (page - 1) * results_per_page
    limit = results_per_page

    project_count, projects = await project_crud.get_project_summaries(
        db, user_id, skip, limit, hashtags, None
    )

    pagination = await project_crud.get_pagination(
        page, project_count, results_per_page, total_projects
    )
    project_summaries = [
        project_schemas.ProjectSummary.from_db_project(project) for project in projects
    ]

    response = project_schemas.PaginatedProjectSummaries(
        results=project_summaries,
        pagination=pagination,
    )
    return response


@router.get(
    "/search_projects", response_model=project_schemas.PaginatedProjectSummaries
)
async def search_project(
    search: str,
    user_id: int = None,
    hashtags: str = None,
    page: int = Query(1, ge=1),  # Default to page 1, must be greater than or equal to 1
    results_per_page: int = Query(13, le=100),
    db: Session = Depends(database.get_db),
):
    """Search projects by string, hashtag, or other criteria."""
    if hashtags:
        hashtags = hashtags.split(",")  # create list of hashtags
        hashtags = list(
            filter(lambda hashtag: hashtag.startswith("#"), hashtags)
        )  # filter hashtags that do start with #

    total_projects = db.query(db_models.DbProject).count()
    skip = (page - 1) * results_per_page
    limit = results_per_page

    project_count, projects = await project_crud.get_project_summaries(
        db, user_id, skip, limit, hashtags, search
    )

    pagination = await project_crud.get_pagination(
        page, project_count, results_per_page, total_projects
    )
    project_summaries = [
        project_schemas.ProjectSummary.from_db_project(project) for project in projects
    ]

    response = project_schemas.PaginatedProjectSummaries(
        results=project_summaries,
        pagination=pagination,
    )
    return response


@router.get("/{project_id}", response_model=project_schemas.ReadProject)
async def read_project(project_id: int, db: Session = Depends(database.get_db)):
    """Get a specific project by ID."""
    project = await project_crud.get_project_by_id(db, project_id)
    if not project:
        raise HTTPException(status_code=404, detail="Project not found")
    return project


@router.delete("/{project_id}")
async def delete_project(
    project: db_models.DbProject = Depends(project_deps.get_project_by_id),
<<<<<<< HEAD
    db: Session = Depends(database.get_db),
    current_user: AuthUser = Depends(org_admin),
=======
    current_user: AuthUser = Depends(login_required),
    db: Session = Depends(database.get_db),
>>>>>>> 03d2c7b8
):
    """Delete a project from both ODK Central and the local database."""
    log.info(
        f"User {current_user.username} attempting deletion of project {project.id}"
    )
    # Odk crendentials
    odk_credentials = project_schemas.ODKCentralDecrypted(
        odk_central_url=project.odk_central_url,
        odk_central_user=project.odk_central_user,
        odk_central_password=project.odk_central_password,
    )
    # Delete ODK Central project
    await central_crud.delete_odk_project(project.odkid, odk_credentials)
    # Delete FMTM project
    await project_crud.delete_one_project(db, project)

    log.info(f"Deletion of project {project.id} successful")
    return Response(status_code=HTTPStatus.NO_CONTENT)


@router.post("/create_project", response_model=project_schemas.ProjectOut)
async def create_project(
    project_info: project_schemas.ProjectUpload,
    current_user: AuthUser = Depends(login_required),
    db: Session = Depends(database.get_db),
    current_user: AuthUser = Depends(login_required),
):
    """Create a project in ODK Central and the local database.

    TODO refactor to standard REST POST to /projects
    TODO but first check doesn't break other endpoints
    """
    # Check if organisation exists
    org = await organisation_deps.check_org_exists(db, project_info.organisation_id)

    log.info(
        f"User {current_user.username} attempting creation of project "
        f"{project_info.project_info.name}"
    )

    # Must decrypt ODK password & connect to ODK Central before proj created
    if project_info.odk_central_url:
        odk_creds_decrypted = project_schemas.ODKCentralDecrypted(
            odk_central_url=project_info.odk_central_url,
            odk_central_user=project_info.odk_central_user,
            odk_central_password=project_info.odk_central_password,
        )
    else:
        # Use default org credentials if none passed
        log.debug(
            "No odk credentials passed during project creation. "
            "Defaulting to organisation credentials."
        )
        odk_creds_decrypted = await organisation_deps.get_org_odk_creds(org)

    if project_info.odk_central.odk_central_url.endswith("/"):
        project_info.odk_central.odk_central_url = (
            project_info.odk_central.odk_central_url[:-1]
        )

    user = await check_org_admin(db, current_user, None, project_info.organisation_id)
    if user is None:
        raise HTTPException(
            status_code=status.HTTP_403_FORBIDDEN,
            detail="Permission denied. Only organization admins can create projects.",
        )

    odkproject = central_crud.create_odk_project(
        project_info.project_info.name,
        odk_creds_decrypted,
    )

    project = await project_crud.create_project_with_project_info(
        db,
        project_info,
        odkproject["id"],
        current_user,
    )
    if not project:
        raise HTTPException(status_code=404, detail="Project creation failed")

    return project


@router.put("/{project_id}", response_model=project_schemas.ProjectOut)
async def update_project(
    project_id: int,
    project_info: project_schemas.ProjectUpload,
    current_user: AuthUser = Depends(login_required),
    db: Session = Depends(database.get_db),
    current_user: AuthUser = Depends(project_admin),
):
    """Update an existing project by ID.

    Note: the entire project JSON must be uploaded.
    If a partial update is required, use the PATCH method instead.

    Parameters:
    - id: ID of the project to update
    - project_info: Updated project information
    - current_user (AuthUser): Check if user is project_admin

    Returns:
    - Updated project information

    Raises:
    - HTTPException with 404 status code if project not found
    """
    project = await project_crud.update_project_info(db, project_info, project_id)
    if not project:
        raise HTTPException(status_code=422, detail="Project could not be updated")
    return project


@router.patch("/{project_id}", response_model=project_schemas.ProjectOut)
async def project_partial_update(
    project_id: int,
    project_info: project_schemas.ProjectUpdate,
    db: Session = Depends(database.get_db),
    current_user: AuthUser = Depends(project_admin),
):
    """Partial Update an existing project by ID.

    Parameters:
    - id
    - name
    - short_description
    - description

    Returns:
    - Updated project information

    Raises:
    - HTTPException with 404 status code if project not found
    """
    # Update project informations
    project = await project_crud.partial_update_project_info(
        db, project_info, project_id
    )

    if not project:
        raise HTTPException(status_code=422, detail="Project could not be updated")
    return project


@router.post("/upload_xlsform")
async def upload_custom_xls(
    upload: UploadFile = File(...),
    category: str = Form(...),
    db: Session = Depends(database.get_db),
    current_user: AuthUser = Depends(super_admin),
):
    """Upload a custom XLSForm to the database.

    Args:
        upload (UploadFile): the XLSForm file
        category (str): the category of the XLSForm.
        db (Session): the DB session, provided automatically.
        current_user (AuthUser): Check if user is super_admin
    """
    content = await upload.read()  # read file content
    name = upload.filename.split(".")[0]  # get name of file without extension
    await project_crud.upload_xlsform(db, content, name, category)

    # FIXME: fix return value
    return {"xform_title": f"{category}"}


@router.post("/{project_id}/custom_task_boundaries")
async def upload_custom_task_boundaries(
    project_id: int,
    project_geojson: UploadFile = File(...),
    db: Session = Depends(database.get_db),
    current_user: AuthUser = Depends(org_admin),
):
    """Set project task boundaries manually using multi-polygon GeoJSON.

    Each polygon in the uploaded geojson are made a single task.

    Required Parameters:
        project_id (id): ID for associated project.
        project_geojson (UploadFile): Multi-polygon GeoJSON file.

    Returns:
        dict: JSON containing success message, project ID, and number of tasks.
    """
    log.debug(f"Uploading project boundary multipolygon for project ID: {project_id}")
    # read entire file
    content = await project_geojson.read()
    boundary = json.loads(content)

    # Validatiing Coordinate Reference System
    check_crs(boundary)

    log.debug("Creating tasks for each polygon in project")
    result = await project_crud.update_multi_polygon_project_boundary(
        db, project_id, boundary
    )

    if not result:
        raise HTTPException(
            status_code=428, detail=f"Project with id {project_id} does not exist"
        )

    # Get the number of tasks in a project
    task_count = await tasks_crud.get_task_count_in_project(db, project_id)

    return {
        "message": "Project Boundary Uploaded",
        "project_id": f"{project_id}",
        "task_count": task_count,
    }


@router.post("/task_split")
async def task_split(
    project_geojson: UploadFile = File(...),
    extract_geojson: UploadFile = File(...),
    no_of_buildings: int = Form(50),
    db: Session = Depends(database.get_db),
):
    """Split a task into subtasks.

    Args:
        project_geojson (UploadFile): The geojson to split.
            Should be a FeatureCollection.
        extract_geojson (UploadFile): Data extract geojson containing osm features.
            Should be a FeatureCollection.
        no_of_buildings (int, optional): The number of buildings per subtask.
            Defaults to 50.
        db (Session, optional): The database session. Injected by FastAPI.

    Returns:
        The result of splitting the task into subtasks.

    """
    # read project boundary
    parsed_boundary = geojson.loads(await project_geojson.read())
    # Validatiing Coordinate Reference Systems
    check_crs(parsed_boundary)

    # read data extract
    parsed_extract = geojson.loads(await extract_geojson.read())

    check_crs(parsed_extract)

    return await project_crud.split_geojson_into_tasks(
        db,
        parsed_boundary,
        parsed_extract,
        no_of_buildings,
    )


@router.post("/{project_id}/upload")
async def upload_project_boundary(
    project_id: int,
    boundary_geojson: UploadFile = File(...),
    dimension: int = Form(500),
    db: Session = Depends(database.get_db),
    current_user: AuthUser = Depends(org_admin),
):
    """Uploads the project boundary. The boundary is uploaded as a geojson file.

    Args:
        project_id (int): The ID of the project to update.
        boundary_geojson (UploadFile): The boundary file to upload.
        dimension (int): The new dimension of the project.
        db (Session): The database session to use.
        current_user (AuthUser): Check if user is org_admin.

    Returns:
        dict: JSON with message, project ID, and task count for project.
    """
    # Validating for .geojson File.
    file_name = os.path.splitext(boundary_geojson.filename)
    file_ext = file_name[1]
    allowed_extensions = [".geojson", ".json"]
    if file_ext not in allowed_extensions:
        raise HTTPException(status_code=400, detail="Provide a valid .geojson file")

    # read entire file
    content = await boundary_geojson.read()
    boundary = json.loads(content)

    # Validatiing Coordinate Reference System
    check_crs(boundary)

    # update project boundary and dimension
    result = await project_crud.update_project_boundary(
        db, project_id, boundary, dimension
    )
    if not result:
        raise HTTPException(
            status_code=428, detail=f"Project with id {project_id} does not exist"
        )

    # Get the number of tasks in a project
    task_count = await tasks_crud.get_task_count_in_project(db, project_id)

    return {
        "message": "Project Boundary Uploaded",
        "project_id": project_id,
        "task_count": task_count,
    }


@router.post("/edit_project_boundary/{project_id}/")
async def edit_project_boundary(
    project_id: int,
    boundary_geojson: UploadFile = File(...),
    dimension: int = Form(500),
    db: Session = Depends(database.get_db),
    current_user: AuthUser = Depends(project_admin),
):
    """Edit the existing project boundary."""
    # Validating for .geojson File.
    file_name = os.path.splitext(boundary_geojson.filename)
    file_ext = file_name[1]
    allowed_extensions = [".geojson", ".json"]
    if file_ext not in allowed_extensions:
        raise HTTPException(status_code=400, detail="Provide a valid .geojson file")

    # read entire file
    content = await boundary_geojson.read()
    boundary = json.loads(content)

    # Validatiing Coordinate Reference System
    check_crs(boundary)

    result = await project_crud.update_project_boundary(
        db, project_id, boundary, dimension
    )
    if not result:
        raise HTTPException(
            status_code=428, detail=f"Project with id {project_id} does not exist"
        )

    # Get the number of tasks in a project
    task_count = await tasks_crud.get_task_count_in_project(db, project_id)

    return {
        "message": "Project Boundary Uploaded",
        "project_id": project_id,
        "task_count": task_count,
    }


@router.post("/validate_form")
async def validate_form(
    form: UploadFile,
    current_user: AuthUser = Depends(super_admin),
):
    """Tests the validity of the xls form uploaded.

    Parameters:
        - form: The xls form to validate
    """
    file_name = os.path.splitext(form.filename)
    file_ext = file_name[1]

    allowed_extensions = [".xls", ".xlsx"]
    if file_ext not in allowed_extensions:
        raise HTTPException(status_code=400, detail="Provide a valid .xls file")

    contents = await form.read()
    return await central_crud.test_form_validity(contents, file_ext[1:])


@router.post("/{project_id}/generate")
async def generate_files(
    background_tasks: BackgroundTasks,
    project_id: int,
    extract_polygon: bool = Form(False),
    xls_form_upload: Optional[UploadFile] = File(None),
    xls_form_config_file: Optional[UploadFile] = File(None),
    data_extracts: Optional[UploadFile] = File(None),
    db: Session = Depends(database.get_db),
<<<<<<< HEAD
    current_user: AuthUser = Depends(org_admin),
=======
    current_user: AuthUser = Depends(login_required),
>>>>>>> 03d2c7b8
):
    """Generate additional content to initialise the project.

    Boundary, ODK Central forms, QR codes, etc.

    Accepts a project ID, category, custom form flag, and an uploaded file as inputs.
    The generated files are associated with the project ID and stored in the database.
    This api generates odk appuser tokens, forms. This api also creates an app user for
    each task and provides the required roles.
    Some of the other functionality of this api includes converting a xls file
    provided by the user to the xform, generates osm data extracts and uploads
    it to the form.

    Args:
        background_tasks (BackgroundTasks): FastAPI bg tasks, provided automatically.
        project_id (int): The ID of the project for which files are being generated.
        extract_polygon (bool): A boolean flag indicating whether the polygon
            is extracted or not.
        xls_form_upload (UploadFile, optional): A custom XLSForm to use in the project.
            A file should be provided if user wants to upload a custom xls form.
        xls_form_config_file (UploadFile, optional): The config YAML for the XLS form.
        data_extracts (UploadFile, optional): Custom data extract GeoJSON.
        db (Session): Database session, provided automatically.
<<<<<<< HEAD
        current_user (AuthUser): Check if user is org_admin or not.
=======
        current_user (AuthUser): Current logged in user.
>>>>>>> 03d2c7b8

    Returns:
        json (JSONResponse): A success message containing the project ID.
    """
    log.debug(f"Generating media files tasks for project: {project_id}")
    custom_xls_form = None
    xform_title = None

    project = await project_crud.get_project(db, project_id)
    if not project:
        raise HTTPException(
            status_code=428, detail=f"Project with id {project_id} does not exist"
        )

    project.data_extract_type = "polygon" if extract_polygon else "centroid"
    db.commit()

    if xls_form_upload:
        log.debug("Validating uploaded XLS form")
        # Validating for .XLS File.
        file_name = os.path.splitext(xls_form_upload.filename)
        file_ext = file_name[1]
        allowed_extensions = [".xls", ".xlsx", ".xml"]
        if file_ext not in allowed_extensions:
            raise HTTPException(status_code=400, detail="Provide a valid .xls file")
        xform_title = file_name[0]
        custom_xls_form = await xls_form_upload.read()

        project.form_xls = custom_xls_form

        if xls_form_config_file:
            config_file_name = os.path.splitext(xls_form_config_file.filename)
            config_file_ext = config_file_name[1]
            if not config_file_ext == ".yaml":
                raise HTTPException(
                    status_code=400, detail="Provide a valid .yaml config file"
                )
            config_file_contents = await xls_form_config_file.read()
            project.form_config_file = config_file_contents

        db.commit()

    if data_extracts:
        log.debug("Validating uploaded geojson file")
        # Validating for .geojson File.
        data_extracts_file_name = os.path.splitext(data_extracts.filename)
        extracts_file_ext = data_extracts_file_name[1]
        if extracts_file_ext != ".geojson":
            raise HTTPException(status_code=400, detail="Provide a valid geojson file")
        try:
            extracts_contents = await data_extracts.read()
            json.loads(extracts_contents)
        except json.JSONDecodeError as e:
            raise HTTPException(
                status_code=400, detail="Provide a valid geojson file"
            ) from e

    # Create task in db and return uuid
    log.debug(f"Creating export background task for project ID: {project_id}")
    background_task_id = await project_crud.insert_background_task_into_database(
        db, project_id=project_id
    )

    log.debug(f"Submitting {background_task_id} to background tasks stack")
    background_tasks.add_task(
        project_crud.generate_appuser_files,
        db,
        project_id,
        extract_polygon,
        custom_xls_form,
        extracts_contents if data_extracts else None,
        xform_title,
        file_ext[1:] if xls_form_upload else "xls",
        background_task_id,
    )

    return JSONResponse(
        status_code=200,
        content={"Message": f"{project_id}", "task_id": f"{background_task_id}"},
    )


@router.post("/update-form/{project_id}")
async def update_project_form(
    project_id: int,
    form: Optional[UploadFile],
    db: Session = Depends(database.get_db),
    current_user: AuthUser = Depends(project_admin),
):
    """Update XLSForm for a project."""
    file_name = os.path.splitext(form.filename)
    file_ext = file_name[1]
    allowed_extensions = [".xls"]
    if file_ext not in allowed_extensions:
        raise HTTPException(status_code=400, detail="Provide a valid .xls file")
    contents = await form.read()

    form_updated = await project_crud.update_project_form(
        db,
        project_id,
        contents,
        file_ext[1:],  # Form Contents  # File type
    )

    return form_updated


@router.get("/{project_id}/features", response_model=list[project_schemas.Feature])
async def get_project_features(
    project_id: int,
    task_id: int = None,
    db: Session = Depends(database.get_db),
):
    """Fetch all the features for a project.

    The features are generated from raw-data-api.

    Args:
        project_id (int): The project id.
        task_id (int): The task id.
        db (Session): the DB session, provided automatically.

    Returns:
        feature(json): JSON object containing a list of features
    """
    features = await project_crud.get_project_features(db, project_id, task_id)
    return features


@router.get("/generate-log/")
async def generate_log(
    project_id: int,
    uuid: uuid.UUID,
    db: Session = Depends(database.get_db),
    current_user: AuthUser = Depends(org_admin),
):
    r"""Get the contents of a log file in a log format.

    ### Response
    - **200 OK**: Returns the contents of the log file in a log format.
        Each line is separated by a newline character "\n".

    - **500 Internal Server Error**: Returns an error message if the log file
        cannot be generated.

    ### Return format
    Task Status and Logs are returned in a JSON format.
    """
    try:
        # Get the backgrund task status
        task_status, task_message = await project_crud.get_background_task_status(
            uuid, db
        )
        extract_completion_count = (
            db.query(db_models.DbProject)
            .filter(db_models.DbProject.id == project_id)
            .first()
        ).extract_completed_count

        project_log_file = Path("/opt/logs/create_project.json")
        project_log_file.touch(exist_ok=True)
        with open(project_log_file, "r") as log_file:
            logs = [json.loads(line) for line in log_file]

            filtered_logs = [
                log.get("record", {}).get("message", None)
                for log in logs
                if log.get("record", {}).get("extra", {}).get("project_id")
                == project_id
            ]
            last_50_logs = filtered_logs[-50:]

            logs = "\n".join(last_50_logs)
            task_count = await project_crud.get_tasks_count(db, project_id)
            return {
                "status": task_status.name,
                "total_tasks": task_count,
                "message": task_message,
                "progress": extract_completion_count,
                "logs": logs,
            }
    except Exception as e:
        log.error(e)
        return "Error in generating log file"


@router.get("/categories/")
async def get_categories(current_user: AuthUser = Depends(login_required)):
    """Get api for fetching all the categories.

    This endpoint fetches all the categories from osm_fieldwork.

    ## Response
    - Returns a JSON object containing a list of categories and their respoective forms.

    """
    # FIXME update to use osm-rawdata
    categories = (
        getChoices()
    )  # categories are fetched from osm_fieldwork.make_data_extracts.getChoices()
    return categories


@router.post("/preview_split_by_square/")
async def preview_split_by_square(
    project_geojson: UploadFile = File(...), dimension: int = Form(100)
):
    """Preview splitting by square.

    TODO update to use a response_model
    """
    # Validating for .geojson File.
    file_name = os.path.splitext(project_geojson.filename)
    file_ext = file_name[1]
    allowed_extensions = [".geojson", ".json"]
    if file_ext not in allowed_extensions:
        raise HTTPException(status_code=400, detail="Provide a valid .geojson file")

    # read entire file
    content = await project_geojson.read()
    boundary = geojson.loads(content)

    # Validatiing Coordinate Reference System
    check_crs(boundary)

    result = await project_crud.preview_split_by_square(boundary, dimension)
    return result


@router.post("/get_data_extract/")
async def get_data_extract(
    geojson_file: UploadFile = File(...),
    project_id: int = Query(None, description="Project ID"),
    db: Session = Depends(database.get_db),
    current_user: AuthUser = Depends(login_required),
):
    """Get the data extract for a given project AOI.

    Use for both generating a new data extract and for getting
    and existing extract.
    """
    boundary_geojson = json.loads(await geojson_file.read())

    fgb_url = await project_crud.get_data_extract_url(
        db,
        boundary_geojson,
        project_id,
    )
    return JSONResponse(status_code=200, content={"url": fgb_url})


@router.post("/upload_custom_extract/")
async def upload_custom_extract(
    background_tasks: BackgroundTasks,
    custom_extract_file: UploadFile = File(...),
    project_id: int = Query(..., description="Project ID"),
    db: Session = Depends(database.get_db),
    current_user: AuthUser = Depends(org_admin),
):
    """Upload a custom data extract for a project as fgb in S3.

    Request Body
    - 'custom_extract_file' (file): Geojson files with the features. Required.

    Query Params:
    - 'project_id' (int): the project's id. Required.
    """
    # Validating for .geojson File.
    file_name = os.path.splitext(custom_extract_file.filename)
    file_ext = file_name[1]
    allowed_extensions = [".geojson", ".json"]
    if file_ext not in allowed_extensions:
        raise HTTPException(status_code=400, detail="Provide a valid .geojson file")

    # read entire file
    geojson_str = await custom_extract_file.read()

    log.debug("Creating upload_custom_extract background task")
    fgb_url = await project_crud.upload_custom_data_extract(db, project_id, geojson_str)
    return JSONResponse(status_code=200, content={"url": fgb_url})


@router.get("/download_form/{project_id}/")
async def download_form(
    project_id: int,
    db: Session = Depends(database.get_db),
    current_user: AuthUser = Depends(login_required),
):
    """Download the XLSForm for a project."""
    project = await project_crud.get_project(db, project_id)
    if not project:
        raise HTTPException(status_code=404, detail="Project not found")

    headers = {
        "Content-Disposition": "attachment; filename=submission_data.xls",
        "Content-Type": "application/media",
    }
    if not project.form_xls:
        project_category = project.xform_title
        xlsform_path = f"{xlsforms_path}/{project_category}.xls"
        if os.path.exists(xlsform_path):
            return FileResponse(xlsform_path, filename="form.xls")
        else:
            raise HTTPException(status_code=404, detail="Form not found")
    return Response(content=project.form_xls, headers=headers)


@router.post("/update_category")
async def update_project_category(
    # background_tasks: BackgroundTasks,
    project_id: int,
    category: str = Form(...),
    upload: Optional[UploadFile] = File(None),
    db: Session = Depends(database.get_db),
    current_user: AuthUser = Depends(project_admin),
):
    """Update the XLSForm category for a project.

    Not valid for custom form uploads.
    """
    contents = None

    project = await project_crud.get_project(db, project_id)
    if not project:
        raise HTTPException(
            status_code=400, detail=f"Project with id {project_id} does not exist"
        )

    current_category = project.xform_title
    if current_category == category:
        if not upload:
            raise HTTPException(
                status_code=400, detail="Current category is same as new category"
            )

    if upload:
        # Validating for .XLS File.
        file_name = os.path.splitext(upload.filename)
        file_ext = file_name[1]
        allowed_extensions = [".xls", ".xlsx", ".xml"]
        if file_ext not in allowed_extensions:
            raise HTTPException(status_code=400, detail="Provide a valid .xls file")

        project.form_xls = contents
        db.commit()

    project.xform_title = category
    db.commit()

    # Update odk forms
    await project_crud.update_project_form(
        db,
        project_id,
        file_ext[1:] if upload else "xls",
        upload,  # Form
    )

    return JSONResponse(status_code=200, content={"success": True})


@router.get("/download_template/")
async def download_template(
    category: str,
    db: Session = Depends(database.get_db),
    current_user: AuthUser = Depends(login_required),
):
    """Download an XLSForm template to fill out."""
    xlsform_path = f"{xlsforms_path}/{category}.xls"
    if os.path.exists(xlsform_path):
        return FileResponse(xlsform_path, filename="form.xls")
    else:
        raise HTTPException(status_code=404, detail="Form not found")


@router.get("/{project_id}/download")
async def download_project_boundary(
    project_id: int,
    db: Session = Depends(database.get_db),
    current_user: AuthUser = Depends(login_required),
):
    """Downloads the boundary of a project as a GeoJSON file.

    Args:
        project_id (int): The id of the project.
        db (Session): The database session, provided automatically.
        current_user (AuthUser): Check if user is logged in.

    Returns:
        Response: The HTTP response object containing the downloaded file.
    """
    out = await project_crud.get_project_geometry(db, project_id)
    headers = {
        "Content-Disposition": "attachment; filename=project_outline.geojson",
        "Content-Type": "application/media",
    }

    return Response(content=out, headers=headers)


@router.get("/{project_id}/download_tasks")
async def download_task_boundaries(
    project_id: int,
    db: Session = Depends(database.get_db),
    current_user: AuthUser = Depends(login_required),
):
    """Downloads the boundary of the tasks for a project as a GeoJSON file.

    Args:
        project_id (int): The id of the project.
        db (Session): The database session, provided automatically.
        current_user (AuthUser): Check if user is logged in.

    Returns:
        Response: The HTTP response object containing the downloaded file.
    """
    out = await project_crud.get_task_geometry(db, project_id)

    headers = {
        "Content-Disposition": "attachment; filename=project_outline.geojson",
        "Content-Type": "application/media",
    }

    return Response(content=out, headers=headers)


@router.get("/features/download/")
async def download_features(
    project_id: int,
    db: Session = Depends(database.get_db),
    current_user: AuthUser = Depends(login_required),
):
    """Downloads the features of a project as a GeoJSON file.

    Args:
        project_id (int): The id of the project.
        db (Session): The database session, provided automatically.
        current_user (AuthUser): Check if user is logged in.

    Returns:
        Response: The HTTP response object containing the downloaded file.
    """
    out = await project_crud.get_project_features_geojson(db, project_id)

    headers = {
        "Content-Disposition": "attachment; filename=project_features.geojson",
        "Content-Type": "application/media",
    }

    return Response(content=json.dumps(out), headers=headers)


@router.get("/tiles/{project_id}")
async def generate_project_tiles(
    background_tasks: BackgroundTasks,
    project_id: int,
    source: str = Query(
        ..., description="Select a source for tiles", enum=TILES_SOURCE
    ),
    format: str = Query(
        "mbtiles", description="Select an output format", enum=TILES_FORMATS
    ),
    tms: str = Query(
        None,
        description="Provide a custom TMS URL, optional",
    ),
    db: Session = Depends(database.get_db),
    current_user: AuthUser = Depends(login_required),
):
    """Returns basemap tiles for a project.

    Args:
        background_tasks (BackgroundTasks): FastAPI bg tasks, provided automatically.
        project_id (int): ID of project to create tiles for.
        source (str): Tile source ("esri", "bing", "topo", "google", "oam").
        format (str, optional): Default "mbtiles". Other options: "pmtiles", "sqlite3".
        tms (str, optional): Default None. Custom TMS provider URL.
        db (Session): The database session, provided automatically.
        current_user (AuthUser): Check if user is logged in.

    Returns:
        str: Success message that tile generation started.
    """
    # Create task in db and return uuid
    log.debug(
        "Creating generate_project_tiles background task "
        f"for project ID: {project_id}"
    )
    background_task_id = await project_crud.insert_background_task_into_database(
        db, project_id=project_id
    )

    background_tasks.add_task(
        project_crud.get_project_tiles,
        db,
        project_id,
        background_task_id,
        source,
        format,
        tms,
    )

    return {"Message": "Tile generation started"}


@router.get("/tiles_list/{project_id}/")
async def tiles_list(
    project_id: int,
    db: Session = Depends(database.get_db),
    current_user: AuthUser = Depends(login_required),
):
    """Returns the list of tiles for a project.

    Parameters:
        project_id: int
        db (Session): The database session, provided automatically.
        current_user (AuthUser): Check if user is logged in.

    Returns:
        Response: List of generated tiles for a project.
    """
    return await project_crud.get_mbtiles_list(db, project_id)


@router.get("/download_tiles/")
async def download_tiles(
    tile_id: int,
    db: Session = Depends(database.get_db),
    current_user: AuthUser = Depends(login_required),
):
    """Download the basemap tile archive for a project."""
    log.debug("Getting tile archive path from DB")
    tiles_path = (
        db.query(db_models.DbTilesPath)
        .filter(db_models.DbTilesPath.id == str(tile_id))
        .first()
    )
    log.info(f"User requested download for tiles: {tiles_path.path}")

    project_id = tiles_path.project_id
    project = await project_crud.get_project(db, project_id)
    filename = Path(tiles_path.path).name.replace(
        f"{project_id}_", f"{project.project_name_prefix.replace(' ', '_')}_"
    )
    log.debug(f"Sending tile archive to user: {filename}")

    return FileResponse(
        tiles_path.path,
        headers={"Content-Disposition": f'attachment; filename="{filename}"'},
    )


@router.get("/boundary_in_osm/{project_id}/")
async def download_task_boundary_osm(
    project_id: int,
    db: Session = Depends(database.get_db),
    current_user: AuthUser = Depends(login_required),
):
    """Downloads the boundary of a task as a OSM file.

    Args:
        project_id (int): The id of the project.
        db (Session): The database session, provided automatically.
        current_user (AuthUser): Check if user is logged in.

    Returns:
        Response: The HTTP response object containing the downloaded file.
    """
    out = await project_crud.get_task_geometry(db, project_id)
    file_path = f"/tmp/{project_id}_task_boundary.geojson"

    # Write the response content to the file
    with open(file_path, "w") as f:
        f.write(out)
    result = await project_crud.convert_geojson_to_osm(file_path)

    with open(result, "r") as f:
        content = f.read()

    response = Response(content=content, media_type="application/xml")
    return response


@router.get("/centroid/")
async def project_centroid(
    project_id: int = None,
    db: Session = Depends(database.get_db),
):
    """Get a centroid of each projects.

    Parameters:
        project_id (int): The ID of the project.
        db (Session): The database session, provided automatically.

    Returns:
        list[tuple[int, str]]: A list of tuples containing the task ID and
            the centroid as a string.
    """
    query = text(
        f"""SELECT id,
            ARRAY_AGG(ARRAY[ST_X(ST_Centroid(outline)),
            ST_Y(ST_Centroid(outline))]) AS centroid
            FROM projects
            WHERE {f"id={project_id}" if project_id else "1=1"}
            GROUP BY id;"""
    )

    result = db.execute(query)
    result_dict_list = [{"id": row[0], "centroid": row[1]} for row in result.fetchall()]
    return result_dict_list


@router.get("/task-status/{uuid}", response_model=project_schemas.BackgroundTaskStatus)
async def get_task_status(
    task_uuid: str,
    background_tasks: BackgroundTasks,
    db: Session = Depends(database.get_db),
):
    """Get the background task status by passing the task UUID."""
    # Get the backgrund task status
    task_status, task_message = await project_crud.get_background_task_status(
        task_uuid, db
    )
    return project_schemas.BackgroundTaskStatus(
        status=task_status.name,
        message=task_message or None,
        # progress=some_func_to_get_progress,
    )


@router.get("/templates/")
async def get_template_file(
    file_type: str = Query(
        ..., enum=["data_extracts", "form"], description="Choose file type"
    ),
    current_user: AuthUser = Depends(login_required),
):
    """Get template file.

    Args: file_type: Type of template file.

    returns: Requested file as a FileResponse.
    """
    file_type_paths = {
        "data_extracts": f"{data_path}/template/template.geojson",
        "form": f"{data_path}/template/template.xls",
    }
    file_path = file_type_paths.get(file_type)
    filename = file_path.split("/")[-1]
    return FileResponse(
        file_path, media_type="application/octet-stream", filename=filename
    )


@router.get(
    "/project_dashboard/{project_id}", response_model=project_schemas.ProjectDashboard
)
async def project_dashboard(
    background_tasks: BackgroundTasks,
    db_project: db_models.DbProject = Depends(project_deps.get_project_by_id),
    db_organisation: db_models.DbOrganisation = Depends(
        organisation_deps.org_from_project
    ),
    db: Session = Depends(database.get_db),
):
    """Get the project dashboard details.

    Args:
        background_tasks (BackgroundTasks): FastAPI bg tasks, provided automatically.
        db_project (db_models.DbProject): An instance of the project.
        db_organisation (db_models.DbOrganisation): An instance of the organisation.
        db (Session): The database session.

    Returns:
        ProjectDashboard: The project dashboard details.
    """
    data = await project_crud.get_dashboard_detail(db_project, db_organisation, db)

    background_task_id = await project_crud.insert_background_task_into_database(
        db, "sync_submission", db_project.id
    )
    background_tasks.add_task(
        submission_crud.update_submission_in_s3, db, db_project.id, background_task_id
    )

    return data


@router.get("/contributors/{project_id}")
async def get_contributors(project_id: int, db: Session = Depends(database.get_db)):
    """Get contributors of a project.

    Args:
        project_id (int): ID of project.
        db (Session): The database session.

    Returns:
        list[project_schemas.ProjectUser]: List of project users.
    """
    project_users = await project_crud.get_project_users(db, project_id)
    return project_users


@router.post("/add_admin/")
async def add_new_project_admin(
    db: Session = Depends(database.get_db),
    current_user: AuthUser = Depends(project_admin),
    user: db_models.DbUser = Depends(user_exists_in_db),
    project: db_models.DbProject = Depends(project_deps.get_project_by_id),
):
    """Add a new project manager.

    The logged in user must be either the admin of the organisation or a super admin.
    """
    return await project_crud.add_project_admin(db, user, project)<|MERGE_RESOLUTION|>--- conflicted
+++ resolved
@@ -218,13 +218,8 @@
 @router.delete("/{project_id}")
 async def delete_project(
     project: db_models.DbProject = Depends(project_deps.get_project_by_id),
-<<<<<<< HEAD
     db: Session = Depends(database.get_db),
     current_user: AuthUser = Depends(org_admin),
-=======
-    current_user: AuthUser = Depends(login_required),
-    db: Session = Depends(database.get_db),
->>>>>>> 03d2c7b8
 ):
     """Delete a project from both ODK Central and the local database."""
     log.info(
@@ -248,7 +243,6 @@
 @router.post("/create_project", response_model=project_schemas.ProjectOut)
 async def create_project(
     project_info: project_schemas.ProjectUpload,
-    current_user: AuthUser = Depends(login_required),
     db: Session = Depends(database.get_db),
     current_user: AuthUser = Depends(login_required),
 ):
@@ -280,11 +274,6 @@
         )
         odk_creds_decrypted = await organisation_deps.get_org_odk_creds(org)
 
-    if project_info.odk_central.odk_central_url.endswith("/"):
-        project_info.odk_central.odk_central_url = (
-            project_info.odk_central.odk_central_url[:-1]
-        )
-
     user = await check_org_admin(db, current_user, None, project_info.organisation_id)
     if user is None:
         raise HTTPException(
@@ -313,7 +302,6 @@
 async def update_project(
     project_id: int,
     project_info: project_schemas.ProjectUpload,
-    current_user: AuthUser = Depends(login_required),
     db: Session = Depends(database.get_db),
     current_user: AuthUser = Depends(project_admin),
 ):
@@ -603,11 +591,7 @@
     xls_form_config_file: Optional[UploadFile] = File(None),
     data_extracts: Optional[UploadFile] = File(None),
     db: Session = Depends(database.get_db),
-<<<<<<< HEAD
     current_user: AuthUser = Depends(org_admin),
-=======
-    current_user: AuthUser = Depends(login_required),
->>>>>>> 03d2c7b8
 ):
     """Generate additional content to initialise the project.
 
@@ -631,11 +615,7 @@
         xls_form_config_file (UploadFile, optional): The config YAML for the XLS form.
         data_extracts (UploadFile, optional): Custom data extract GeoJSON.
         db (Session): Database session, provided automatically.
-<<<<<<< HEAD
-        current_user (AuthUser): Check if user is org_admin or not.
-=======
         current_user (AuthUser): Current logged in user.
->>>>>>> 03d2c7b8
 
     Returns:
         json (JSONResponse): A success message containing the project ID.
