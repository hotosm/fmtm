# Copyright (c) 2022, 2023 Humanitarian OpenStreetMap Team
#
# This file is part of FMTM.
#
#     FMTM is free software: you can redistribute it and/or modify
#     it under the terms of the GNU General Public License as published by
#     the Free Software Foundation, either version 3 of the License, or
#     (at your option) any later version.
#
#     FMTM is distributed in the hope that it will be useful,
#     but WITHOUT ANY WARRANTY; without even the implied warranty of
#     MERCHANTABILITY or FITNESS FOR A PARTICULAR PURPOSE.  See the
#     GNU General Public License for more details.
#
#     You should have received a copy of the GNU General Public License
#     along with FMTM.  If not, see <https:#www.gnu.org/licenses/>.
#
"""Pydantic schemas for Projects for usage in endpoints."""

from datetime import datetime
from pathlib import Path
from typing import Annotated, Literal, Optional, Self
from uuid import UUID

from geojson_pydantic import Feature, FeatureCollection, MultiPolygon, Point, Polygon
from pydantic import (
    BaseModel,
    Field,
    computed_field,
)
from pydantic.functional_serializers import field_serializer
from pydantic.functional_validators import field_validator, model_validator

from app.central.central_schemas import ODKCentralDecrypted, ODKCentralIn
from app.config import decrypt_value, encrypt_value, settings
from app.db.enums import BackgroundTaskStatus, GeomStatus, ProjectPriority
from app.db.models import DbBackgroundTask, DbBasemap, DbProject, slugify
from app.db.postgis_utils import (
    geojson_to_featcol,
    get_address_from_lat_lon,
    merge_polygons,
    polygon_to_centroid,
)


class GeometryLogIn(BaseModel):
    """Geometry log insert."""

    status: GeomStatus
    geom: dict
<<<<<<< HEAD
    project_id: Optional[int] = None
    task_id: Optional[int] = None
=======
    project_id: Optional[int]
    task_id: Optional[int]
>>>>>>> d05d4c35

    @field_validator("geom", mode="before")
    @classmethod
    def parse_input_geometry(
        cls,
        value: FeatureCollection | Feature | MultiPolygon | Polygon,
    ) -> Optional[dict]:
        """Parse any format geojson into featurecollection.

        Return geometry only.
        """
        if value is None:
            return None
        featcol = geojson_to_featcol(value)
        return featcol.get("features")[0].get("geometry")


class ProjectInBase(DbProject):
    """Base model for project insert / update (validators)."""

    # Override hashtag input to allow a single string input
    hashtags: Annotated[
        Optional[list[str] | str],
        Field(validate_default=True),
    ] = None

    # Exclude (do not allow update)
    id: Annotated[Optional[int], Field(exclude=True)] = None
    outline: Annotated[Optional[dict], Field(exclude=True)] = None
    # Exclude (calculated fields)
    centroid: Annotated[Optional[dict], Field(exclude=True)] = None
    tasks: Annotated[Optional[list], Field(exclude=True)] = None
    organisation_name: Annotated[Optional[str], Field(exclude=True)] = None
    organisation_logo: Annotated[Optional[str], Field(exclude=True)] = None
    bbox: Annotated[Optional[list[float]], Field(exclude=True)] = None
    last_active: Annotated[Optional[datetime], Field(exclude=True)] = None
    odk_credentials: Annotated[
        Optional[ODKCentralDecrypted],
        Field(exclude=True, validate_default=True),
    ] = None

    # @field_validator("slug", mode="after")
    # @classmethod
    # def set_project_slug(
    #     cls,
    #     value: Optional[str],
    #     info: ValidationInfo,
    # ) -> str:
    #     """Set the slug attribute from the name.

    #     NOTE this is a bit of a hack.
    #     """
    #     if (name := info.data.get("name")) is None:
    #         return None
    #     return name.replace(" ", "_").lower()

    @field_validator("hashtags", mode="before")
    @classmethod
    def validate_hashtags(
        cls,
        hashtags: Optional[str | list[str]],
    ) -> Optional[list[str]]:
        """Validate hashtags.

        - Receives a string and parsed as a list of tags.
        - Commas or semicolons are replaced with spaces before splitting.
        - Add '#' to hashtag if missing.
        """
        if hashtags is None:
            return None

        if isinstance(hashtags, str):
            hashtags = hashtags.replace(",", " ").replace(";", " ")
            hashtags_list = hashtags.split()
        else:
            hashtags_list = hashtags

        # Add '#' to hashtag strings if missing
        return [
            f"#{hashtag}" if hashtag and not hashtag.startswith("#") else hashtag
            for hashtag in hashtags_list
        ]

    @field_validator("odk_token", mode="after")
    @classmethod
    def encrypt_token(cls, value: str) -> Optional[str]:
        """Encrypt the ODK Token for insertion into the db."""
        if not value:
            return None
        return encrypt_value(value)

    @field_validator("outline", mode="before")
    @classmethod
    def parse_input_geojson(
        cls,
        value: FeatureCollection | Feature | MultiPolygon | Polygon,
    ) -> Optional[Polygon]:
        """Parse any format geojson into a single Polygon.

        NOTE we run this in mode='before' to allow parsing as Feature first.
        """
        if value is None:
            return None
        # FIXME also handle geometry collection type here
        # geojson_pydantic.GeometryCollection
        # FIXME update this to remove the Featcol parsing at some point
        featcol = geojson_to_featcol(value)
        merged_geojson = merge_polygons(featcol, True)
        return merged_geojson.get("features")[0].get("geometry")

    @model_validator(mode="after")
    def append_fmtm_hashtag_and_slug(self) -> Self:
        """Append the #FMTM hashtag and add URL slug."""
        # NOTE the slug is set here as the field_validator above
        # does not seem to work?
        self.slug = slugify(self.name)

        if not self.hashtags:
            self.hashtags = ["#FMTM"]
        elif "#FMTM" not in self.hashtags:
            self.hashtags.append("#FMTM")
        return self


class ProjectIn(ProjectInBase, ODKCentralIn):
    """Upload new project."""

    # Mandatory
    xform_category: str
    # Ensure geojson_pydantic.Polygon
    outline: Polygon

    @model_validator(mode="after")
    def generate_location_str(self) -> Self:
        """Generate location string after centroid is generated.

        NOTE we use a model_validator as it's guaranteed to only run once.
        NOTE if we use computed then nominatim is called multiple times,
        NOTE as computed fields cannot wait for a http call async.
        """
        if settings.DEBUG:
            # NOTE we add this to avoid spamming Nominatim during tests
            # Required until https://github.com/hotosm/fmtm/issues/1827
            return self

        centroid = polygon_to_centroid(self.outline.model_dump())
        latitude, longitude = centroid.y, centroid.x
        address = get_address_from_lat_lon(latitude, longitude)
        self.location_str = address if address is not None else ""
        return self


class ProjectUpdate(ProjectInBase, ODKCentralIn):
    """Update a project, where all fields are optional."""

    # Allow updating the name field
    name: Optional[str] = None
    # Override dict type to parse as Polygon
    outline: Optional[Polygon] = None


class ProjectOut(DbProject):
    """Converters for DbProject serialisation & display."""

    # Parse as geojson_pydantic.Polygon
    outline: Polygon
    # Parse as geojson_pydantic.Point (sometimes not present, e.g. during create)
    centroid: Optional[Point] = None
    bbox: Optional[list[float]] = None
    # Ensure the ODK password is omitted
    odk_central_password: Annotated[Optional[str], Field(exclude=True)] = None
    # We need validate_default to run the validator and set to None
    odk_credentials: Annotated[
        Optional[ODKCentralDecrypted],
        Field(exclude=True, validate_default=True),
    ] = None
    # We shouldn't attempt to serialise the xlsform_content bytes
    xlsform_content: Annotated[Optional[bytes], Field(exclude=True)] = None

    @field_serializer("odk_token")
    def decrypt_token(self, value: str) -> Optional[str]:
        """Decrypt the ODK Token extracted from the db."""
        if not value:
            return None
        return decrypt_value(value)


# Models for specific endpoints


class ProjectSummary(BaseModel):
    """Project summaries."""

    id: int
    name: str
    organisation_id: int
    priority: ProjectPriority

    outline: Optional[Polygon]
    hashtags: Optional[list[str]]
    location_str: Optional[str] = None
    short_description: Optional[str] = None

    # Calculated
    organisation_logo: Optional[str] = None
    centroid: Optional[Point]
    total_tasks: Optional[int] = 0
    num_contributors: Optional[int] = 0
    # FIXME we could add the following to the project summary cards
    # Also required uncommenting of the DbProject fields
    # tasks_mapped: Optional[int] = 0
    # tasks_validated: Optional[int] = 0
    # tasks_bad: Optional[int] = 0


class PaginationInfo(BaseModel):
    """Pagination JSON return."""

    has_next: bool
    has_prev: bool
    next_num: Optional[int]
    page: int
    pages: int
    prev_num: Optional[int]
    per_page: int
    total: int


class PaginatedProjectSummaries(BaseModel):
    """Project summaries + Pagination info."""

    results: list[ProjectSummary]
    pagination: PaginationInfo


class ProjectUserContributions(BaseModel):
    """Users for a project, plus contribution count."""

    user: str
    contributions: int


class BasemapGenerate(BaseModel):
    """Params to generate a new basemap."""

    tile_source: Annotated[
        Literal["esri", "bing", "google", "custom"], Field(default="esri")
    ]
    file_format: Annotated[
        Literal["mbtiles", "sqlitedb", "pmtiles"],
        Field(default="mbtiles"),
    ]
    tms_url: Optional[str] = None


class BasemapIn(DbBasemap):
    """Basemap tile creation."""

    # Exclude, as the uuid is generated in the database
    id: Annotated[Optional[UUID], Field(exclude=True)] = None
    project_id: int
    tile_source: str
    background_task_id: UUID
    status: BackgroundTaskStatus
    # 'url' not set to mandatory, as it can be updated after upload


class BasemapUpdate(DbBasemap):
    """Update a background task."""

    id: Annotated[Optional[int], Field(exclude=True)] = None


class BasemapOut(DbBasemap):
    """Basemap tile list for a project."""

    # project_id not needed as called for a specific project
    project_id: Annotated[Optional[int], Field(exclude=True)] = None

    @computed_field
    @property
    def format(self) -> Optional[str]:
        """Get the basemap format from file extension."""
        if not self.url:
            return None
        return Path(self.url).suffix[1:]

    @computed_field
    @property
    def mimetype(self) -> Optional[str]:
        """Set the mimetype based on the extension."""
        if not self.url:
            return None

        file_format = Path(self.url).suffix[1:]
        if file_format == "mbtiles":
            return "application/vnd.mapbox-vector-tile"
        elif file_format == "pmtiles":
            return "application/vnd.pmtiles"
        else:
            return "application/vnd.sqlite3"


class BackgroundTaskIn(DbBackgroundTask):
    """Insert a background task."""

    # Exclude, as the uuid is generated in the database
    id: Annotated[Optional[UUID], Field(exclude=True)] = None
    # Make related project_id mandatory
    project_id: int


class BackgroundTaskUpdate(DbBackgroundTask):
    """Update a background task."""

    id: Annotated[Optional[int], Field(exclude=True)] = None
    # Make status update mandatory
    status: BackgroundTaskStatus


class BackgroundTaskStatus(BaseModel):
    """Background task status for project related tasks."""

    status: str
    message: Optional[str] = None<|MERGE_RESOLUTION|>--- conflicted
+++ resolved
@@ -48,13 +48,8 @@
 
     status: GeomStatus
     geom: dict
-<<<<<<< HEAD
     project_id: Optional[int] = None
     task_id: Optional[int] = None
-=======
-    project_id: Optional[int]
-    task_id: Optional[int]
->>>>>>> d05d4c35
 
     @field_validator("geom", mode="before")
     @classmethod
