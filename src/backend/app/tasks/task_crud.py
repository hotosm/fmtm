--- conflicted
+++ resolved
@@ -17,49 +17,6 @@
 #
 """Logic for FMTM tasks."""
 
-<<<<<<< HEAD
-from fastapi import HTTPException
-from loguru import logger as log
-from psycopg import Connection
-
-from app.db.enums import (
-    HTTPStatus,
-    MappingState,
-    TaskEvent,
-)
-from app.db.models import DbTask, DbTaskEvent
-from app.tasks import task_schemas
-
-
-# TODO SQL refactor this to use case statements on /next
-async def new_task_event(
-    db: Connection, task_id: int, user_id: int, new_event: TaskEvent
-):
-    """Add a new entry to the task events."""
-    log.debug(f"Checking if task ({task_id}) is already locked")
-    task_entry = await DbTask.one(db, task_id)
-
-    if task_entry and task_entry.task_state in [
-        MappingState.LOCKED_FOR_MAPPING,
-        MappingState.LOCKED_FOR_VALIDATION,
-    ]:
-        if task_entry.actioned_by_uid != user_id:
-            msg = f"Task is locked by user {task_entry.username}"
-            log.error(msg)
-            raise HTTPException(status_code=HTTPStatus.FORBIDDEN, detail=msg)
-
-    log.info(f"Updating task ID {task_id} to status {new_event}")
-    event_in = task_schemas.TaskEventIn(
-        task_id=task_id,
-        user_id=user_id,
-        event=new_event,
-        # NOTE we don't include a comment unless necessary
-    )
-    created_task_event = await DbTaskEvent.create(db, event_in)
-    return created_task_event
-
-=======
->>>>>>> 646d9e11
 
 # FIXME the endpoint that calls this isn't used?
 # async def get_project_task_activity(
