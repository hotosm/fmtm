# Copyright (c) Humanitarian OpenStreetMap Team
#
# This file is part of Field-TM.
#
#     Field-TM is free software: you can redistribute it and/or modify
#     it under the terms of the GNU General Public License as published by
#     the Free Software Foundation, either version 3 of the License, or
#     (at your option) any later version.
#
#     Field-TM is distributed in the hope that it will be useful,
#     but WITHOUT ANY WARRANTY; without even the implied warranty of
#     MERCHANTABILITY or FITNESS FOR A PARTICULAR PURPOSE.  See the
#     GNU General Public License for more details.
#
#     You should have received a copy of the GNU General Public License
#     along with Field-TM.  If not, see <https:#www.gnu.org/licenses/>.
#
"""Entrypoint for FastAPI app."""

import json
import logging
import sys
from contextlib import asynccontextmanager
from pathlib import Path
from typing import Annotated, AsyncIterator

from fastapi import Depends, FastAPI, Request
from fastapi.exceptions import RequestValidationError
from fastapi.middleware.cors import CORSMiddleware
from fastapi.responses import JSONResponse, RedirectResponse, Response
from loguru import logger as log
from osm_fieldwork.xlsforms import xlsforms_path
from pg_nearest_city import AsyncNearestCity
from psycopg import Connection

from app.__version__ import __version__
from app.auth import auth_routes
from app.central import central_routes
from app.config import MonitoringTypes, settings
from app.db.database import db_conn, get_db_connection_pool
from app.db.enums import HTTPStatus
from app.helpers import helper_routes
from app.integrations import integration_routes
from app.monitoring import (
    add_endpoint_profiler,
    instrument_app_otel,
    set_otel_tracer,
    set_sentry_otel_tracer,
)
from app.organisations import organisation_routes
from app.organisations.organisation_crud import init_admin_org
from app.projects import project_routes
from app.projects.project_crud import read_and_insert_xlsforms
from app.submissions import submission_routes
from app.tasks import task_routes
from app.users import user_routes


def get_api() -> FastAPI:
    """Return the FastAPI app, configured for the environment.

    Add endpoint profiler or monitoring setup based on environment.
    """
    api = get_application()

    # Add endpoint profiler to check for bottlenecks
    if settings.DEBUG:
        add_endpoint_profiler(api)

    # Add monitoring if flag set
    if settings.MONITORING == MonitoringTypes.SENTRY:
        log.info("Adding Sentry OpenTelemetry monitoring config")
        set_sentry_otel_tracer(settings.monitoring_config.SENTRY_DSN)
        instrument_app_otel(api)
    elif settings.MONITORING == MonitoringTypes.OPENOBSERVE:
        log.info("Adding OpenObserve OpenTelemetry monitoring config")
        set_otel_tracer(api, settings.monitoring_config.otel_exporter_otpl_endpoint)
        # set_otel_logger(settings.monitoring_config.otel_exporter_otpl_endpoint)
        instrument_app_otel(api)

    return api


@asynccontextmanager
async def lifespan(
    app: FastAPI,  # dead: disable
) -> AsyncIterator[None]:
    """FastAPI startup/shutdown event."""
    log.debug("Starting up FastAPI server.")

    # Create a pooled db connection and make available in lifespan state
    # https://asgi.readthedocs.io/en/latest/specs/lifespan.html#lifespan-state
    # NOTE to use within a request (this is wrapped in database.py already):
    # from typing import cast
    # db_pool = cast(AsyncConnectionPool, request.state.db_pool)
    # async with db_pool.connection() as conn:
    db_pool = get_db_connection_pool()
    await db_pool.open()

    async with db_pool.connection() as conn:
        log.debug("Initialising admin org and user in DB.")
        await init_admin_org(conn)
        log.debug("Reading XLSForms from DB.")
        await read_and_insert_xlsforms(conn, xlsforms_path)
        log.debug("Initialising reverse geocoding database")
        async with AsyncNearestCity(conn):
            pass

    yield {"db_pool": db_pool}

    # Shutdown events
    log.debug("Shutting down FastAPI server.")
    await db_pool.close()


def get_application() -> FastAPI:
    """Get the FastAPI app instance, with settings."""
    _app = FastAPI(
        title=settings.APP_NAME,
        description="HOTOSM Field Tasking Manager",
        version=__version__,
        license_info={
            "name": "AGPL-3.0-only",
            "url": "https://raw.githubusercontent.com/hotosm/fmtm/main/LICENSE.md",
        },
        debug=settings.DEBUG,
        lifespan=lifespan,
        root_path=settings.API_PREFIX,
        # NOTE REST APIs should not have trailing slashes
        redirect_slashes=False,
    )

    # Set custom logger
    _app.logger = get_logger()

    _app.add_middleware(
        CORSMiddleware,
<<<<<<< HEAD
        allow_origins=settings.EXTRA_CORS_ORIGINS,
=======
        allow_origins=settings.EXTRA_CORS_ORIGINS
        + ["http://fmtm.localhost:7057", "https://9ceb-64-255-143-168.ngrok-free.app"],
>>>>>>> b1f527f1
        allow_credentials=True,
        allow_methods=["*"],
        allow_headers=["*"],
        expose_headers=["Content-Disposition"],
    )

    _app.include_router(user_routes.router)
    _app.include_router(project_routes.router)
    _app.include_router(task_routes.router)
    _app.include_router(central_routes.router)
    _app.include_router(auth_routes.router)
    _app.include_router(submission_routes.router)
    _app.include_router(organisation_routes.router)
    _app.include_router(integration_routes.router)
    _app.include_router(helper_routes.router)

    return _app


class InterceptHandler(logging.Handler):
    """Intercept python standard lib logging."""

    def emit(self, record):
        """Retrieve context where the logging call occurred.

        This happens to be in the 6th frame upward.
        """
        logger_opt = log.opt(depth=6, exception=record.exc_info)
        logger_opt.log(logging.getLevelName(record.levelno), record.getMessage())


def get_logger():
    """Override FastAPI logger with custom loguru."""
    # Hook all other loggers into ours
    logger_name_list = [name for name in logging.root.manager.loggerDict]
    for logger_name in logger_name_list:
        logging.getLogger(logger_name).setLevel(settings.LOG_LEVEL)
        logging.getLogger(logger_name).handlers = []
        if logger_name == "urllib3":
            # Don't hook urllib3, called on each OTEL trace
            continue
        if "." not in logger_name:
            logging.getLogger(logger_name).addHandler(InterceptHandler())

    log.remove()
    log.add(
        sys.stderr,
        level=settings.LOG_LEVEL,
        format=(
            "{time:YYYY-MM-DD HH:mm:ss.SSS} | {level: <8} "
            "| {name}:{function}:{line} | {message}"
        ),
        enqueue=True,  # Run async / non-blocking
        colorize=True,
        backtrace=True,  # More detailed tracebacks
        catch=True,  # Prevent app crashes
    )

    # Only log to file in production
    if not settings.DEBUG:
        log.add(
            "/opt/logs/fmtm.json",
            level=settings.LOG_LEVEL,
            enqueue=True,
            serialize=True,  # JSON format
            rotation="00:00",  # New file at midnight
            retention="10 days",
            # format=log_json_format, # JSON format func
        )


api = get_api()


@api.exception_handler(RequestValidationError)
async def validation_exception_handler(
    request: Request,  # dead: disable
    exc: RequestValidationError,
):
    """Exception handler for more descriptive logging and traces."""
    status_code = 500
    errors = []
    for error in exc.errors():
        # TODO Handle this properly
        if error["msg"] in ["Invalid input", "field required"]:
            status_code = HTTPStatus.UNPROCESSABLE_ENTITY
        else:
            status_code = HTTPStatus.BAD_REQUEST
        errors.append(
            {
                "loc": error["loc"],
                "msg": error["msg"],
                "error": error["msg"] + str([x for x in error["loc"]]),
            }
        )
    return JSONResponse(status_code=status_code, content={"errors": errors})


@api.get("/")
async def home():
    """Redirect home to docs."""
    return RedirectResponse("/docs")


@api.get("/__version__")
async def deployment_details():
    """Mozilla Dockerflow Spec: source, version, commit, and link to CI build."""
    details = {}

    version_path = Path("/opt/version.json")
    if version_path.exists():
        with open(version_path) as version_file:
            details = json.load(version_file)
    commit = details.get("commit", "commit key was not found in file!")
    build = details.get("build", "build key was not found in file!")

    return JSONResponse(
        status_code=HTTPStatus.OK,
        content={
            "source": "https://github.com/hotosm/fmtm",
            "version": __version__,
            "commit": commit or "/app/version.json not found",
            "build": build or "/app/version.json not found",
        },
    )


@api.get("/__heartbeat__")
async def heartbeat_plus_db(db: Annotated[Connection, Depends(db_conn)]):
    """Heartbeat that checks that API and DB are both up and running."""
    try:
        async with db.cursor() as cur:
            await cur.execute("SELECT 1")
        return Response(status_code=HTTPStatus.OK)
    except Exception as e:
        log.warning(e)
        log.warning("Server failed __heartbeat__ database connection check")
        return JSONResponse(
            status_code=HTTPStatus.INTERNAL_SERVER_ERROR, content={"error": str(e)}
        )


@api.get("/__lbheartbeat__")
async def simple_heartbeat():
    """Simple ping/pong API response."""
    return Response(status_code=HTTPStatus.OK)<|MERGE_RESOLUTION|>--- conflicted
+++ resolved
@@ -86,6 +86,7 @@
     app: FastAPI,  # dead: disable
 ) -> AsyncIterator[None]:
     """FastAPI startup/shutdown event."""
+    
     log.debug("Starting up FastAPI server.")
 
     # Create a pooled db connection and make available in lifespan state
@@ -135,12 +136,7 @@
 
     _app.add_middleware(
         CORSMiddleware,
-<<<<<<< HEAD
         allow_origins=settings.EXTRA_CORS_ORIGINS,
-=======
-        allow_origins=settings.EXTRA_CORS_ORIGINS
-        + ["http://fmtm.localhost:7057", "https://9ceb-64-255-143-168.ngrok-free.app"],
->>>>>>> b1f527f1
         allow_credentials=True,
         allow_methods=["*"],
         allow_headers=["*"],
