# Copyright (c) 2023 Humanitarian OpenStreetMap Team
#
# This file is part of FMTM.
#
#     FMTM is free software: you can redistribute it and/or modify
#     it under the terms of the GNU General Public License as published by
#     the Free Software Foundation, either version 3 of the License, or
#     (at your option) any later version.
#
#     FMTM is distributed in the hope that it will be useful,
#     but WITHOUT ANY WARRANTY; without even the implied warranty of
#     MERCHANTABILITY or FITNESS FOR A PARTICULAR PURPOSE.  See the
#     GNU General Public License for more details.
#
#     You should have received a copy of the GNU General Public License
#     along with FMTM.  If not, see <https:#www.gnu.org/licenses/>.
#

from fastapi import APIRouter, Depends
from sqlalchemy.orm import Session
from sqlalchemy.sql import text
from sqlalchemy import (
    select,
    table,
    column,
    insert,
    inspect,
)

import sqlalchemy
from fastapi.logger import logger as logger
from fastapi.responses import JSONResponse

from ..db import database
from ..central import central_schemas, central_crud
from ..projects import project_crud

<<<<<<< HEAD
=======
# # FIXME: I am not sure this is thread-safe
# from odkconvert.OdkCentral import OdkProject, OdkAppUser, OdkForm
# project = OdkProject()
# xform = OdkForm()
# appuser = OdkAppUser()

# url = settings.ODK_CENTRAL_URL
# user = settings.ODK_CENTRAL_USER
# pw = settings.ODK_CENTRAL_PASSWD
# project.authenticate(url, user, pw)

>>>>>>> 5a94f33c
router = APIRouter(
    prefix="/central",
    tags=["central"],
    dependencies=[Depends(database.get_db)],
    responses={404: {"description": "Not found"}},
)


@router.get("/projects")
async def list_projects():
    """List projects in Central"""
    projects = central_crud.list_odk_projects()
    if projects is None:
        return {"message": "No projects found"}
    return JSONResponse(content={"projects": projects})


@router.get("/appuser")
async def create_appuser(
    project_id: int,
    name: str,
    db: Session = Depends(database.get_db),
):
    """Create an appuser in Central"""
    appuser = central_crud.create_appuser(project_id, name=name)
    # tasks = tasks_crud.update_qrcode(db, task_id, qrcode['id'])
    return project_crud.create_qrcode(db, project_id, appuser.get("token"), name)


# @router.get("/list_submissions")
# async def list_submissions(project_id: int):
#     """List the submissions data from Central"""
#     submissions = central_crud.list_submissions(project_id)
#     logger.info("/central/list_submissions is Unimplemented!")
#     return {"data": submissions}


@router.get("/download_submissions")
async def download_submissions(
    project_id: int,
    db: Session = Depends(database.get_db),
):
    """Download the submissions data from Central"""
    project = table(
        "projects", column("project_name_prefix"), column("xform_title"), column("id"), column("odkid")
    )
    where = f"id={project_id}"
    sql = select(project).where(text(where))
    result = db.execute(sql)
    first = result.first()
    if not first:
        return {"error": "No such project!"}
    # FIXME: this should be configurable
    tmp = "/tmp"
    filespec = f"{tmp}/{first.project_name_prefix}_{first.xform_title}"

    xforms = central_crud.list_odk_xforms(first.odkid)
    submissions = list()
    for xform in xforms:
        data = central_crud.download_submissions(first.odkid, xform['xmlFormId'])
        # An empty submissions only has the CSV headers
        # headers = data[0]
        if len(submissions) == 0:
            submissions.append(data[0])
        if len(data) >= 2:
            for entry in range(1, len(data)):
                submissions.append(data[entry])

    result = central_crud.convert_csv(filespec, submissions)
    return {"data": result}

# @router.get("/upload")
# async def upload_project_files(
#         project_id: int,
#         filespec: str
# ):
#     """Upload the XForm and data files to Central"""
#     logger.warning("/central/upload is Unimplemented!")
#     return {"message": "Hello World from /central/upload"}


# @router.get("/download")
# async def download_project_files(
#     project_id: int,
#     type: central_schemas.CentralFileType
# ):
#     """Download the project data files from Central. The filespec is
#     a string that can contain multiple filenames separated by a comma.
#     """
#     # FileResponse("README.md")
#     # xxx = central_crud.does_central_exist()
#     logger.warning("/central/download is Unimplemented!")
#     return {"message": "Hello World from /central/download"}<|MERGE_RESOLUTION|>--- conflicted
+++ resolved
@@ -35,20 +35,6 @@
 from ..central import central_schemas, central_crud
 from ..projects import project_crud
 
-<<<<<<< HEAD
-=======
-# # FIXME: I am not sure this is thread-safe
-# from odkconvert.OdkCentral import OdkProject, OdkAppUser, OdkForm
-# project = OdkProject()
-# xform = OdkForm()
-# appuser = OdkAppUser()
-
-# url = settings.ODK_CENTRAL_URL
-# user = settings.ODK_CENTRAL_USER
-# pw = settings.ODK_CENTRAL_PASSWD
-# project.authenticate(url, user, pw)
-
->>>>>>> 5a94f33c
 router = APIRouter(
     prefix="/central",
     tags=["central"],
