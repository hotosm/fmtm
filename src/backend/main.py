# Copyright (c) 2022, 2023 Humanitarian OpenStreetMap Team
#
# This file is part of FMTM.
#
#     FMTM is free software: you can redistribute it and/or modify
#     it under the terms of the GNU General Public License as published by
#     the Free Software Foundation, either version 3 of the License, or
#     (at your option) any later version.
#
#     FMTM is distributed in the hope that it will be useful,
#     but WITHOUT ANY WARRANTY; without even the implied warranty of
#     MERCHANTABILITY or FITNESS FOR A PARTICULAR PURPOSE.  See the
#     GNU General Public License for more details.
#
#     You should have received a copy of the GNU General Public License
#     along with FMTM.  If not, see <https:#www.gnu.org/licenses/>.
#

"""Entrypoint for FastAPI app."""

import logging
import os
import sys
from typing import Union

from fastapi import FastAPI, Request
from fastapi.exceptions import RequestValidationError
from fastapi.logger import logger as fastapi_logger
from fastapi.middleware.cors import CORSMiddleware
from fastapi.responses import FileResponse, JSONResponse, RedirectResponse
from odkconvert.xlsforms import xlsforms_path

from .__version__ import __version__
from .auth import auth_routes
from .central import central_routes
from .config import settings
from .db.database import Base, engine, get_db
from .debug import debug_routes
from .projects import project_routes
from .projects.project_crud import read_xlsforms
from .tasks import tasks_routes
from .users import user_routes

# Env variables
os.environ["OAUTHLIB_INSECURE_TRANSPORT"] = settings.OAUTHLIB_INSECURE_TRANSPORT

# Logging
logging.basicConfig(
    level=settings.LOG_LEVEL,
    format=(
        "%(asctime)s.%(msecs)03d [%(levelname)s] "
        "%(name)s | %(funcName)s:%(lineno)d | %(message)s"
    ),
    datefmt="%y-%m-%d %H:%M:%S",
    stream=sys.stdout,
)

gunicorn_error_logger = logging.getLogger("gunicorn.error")
gunicorn_logger = logging.getLogger("gunicorn")
uvicorn_access_logger = logging.getLogger("uvicorn.access")
uvicorn_access_logger.handlers = gunicorn_error_logger.handlers

fastapi_logger.handlers = gunicorn_error_logger.handlers

logger = logging.getLogger(__name__)


def get_application() -> FastAPI:
    """Get the FastAPI app instance, with settings."""
    _app = FastAPI(
        title=settings.APP_NAME,
        description="HOTOSM Field Tasking Manager",
        version=__version__,
        license_info={
            "name": "GPL-3.0-only",
            "url": "https://raw.githubusercontent.com/hotosm/fmtm/main/LICENSE",
        },
        debug=settings.DEBUG,
    )

    _app.add_middleware(
        CORSMiddleware,
        allow_origins=settings.EXTRA_CORS_ORIGINS,
        allow_credentials=True,
        allow_methods=["*"],
        allow_headers=["*"],
    )

    _app.include_router(user_routes.router)
    _app.include_router(project_routes.router)
    _app.include_router(tasks_routes.router)
    _app.include_router(central_routes.router)
    _app.include_router(auth_routes.router)

    if settings.DEBUG:
        _app.include_router(debug_routes.router)

    return _app


api = get_application()


@api.exception_handler(RequestValidationError)
async def validation_exception_handler(request: Request, exc: RequestValidationError):
    """Exception handler for more descriptive logging."""
    errors = []
    for error in exc.errors():
<<<<<<< HEAD
        #TODO Handle this properly
        if error["msg"] in ["Invalid input","field required"]:
            status_code = 422  # Unprocessable Entity
        else:
            status_code = 400  # Bad Request
        errors.append({"loc": error["loc"],
                       "msg":error["msg"],
                       "error":error["msg"] + str([x for x in error["loc"]])
                        })
    return JSONResponse(status_code=status_code, content={"errors": errors})
=======
        errors.append(
            {
                "loc": error["loc"],
                "msg": error["msg"],
                "error": error["msg"] + str([x for x in error["loc"]]),
            }
        )
    return JSONResponse(status_code=400, content={"errors": errors})
>>>>>>> 1b225312


@api.on_event("startup")
async def startup_event():
    """Commands to run on server startup."""
    logger.debug("Starting up FastAPI server.")
    logger.debug("Connecting to DB with SQLAlchemy")
    Base.metadata.create_all(bind=engine)

    # Read in XLSForms
    read_xlsforms(next(get_db()), xlsforms_path)


@api.on_event("shutdown")
async def shutdown_event():
    """Commands to run on server shutdown."""
    logger.debug("Shutting down FastAPI server.")


@api.get("/")
def home():
    """Redirect home to docs."""
    return RedirectResponse("/docs")


@api.get("/items/{item_id}")
def read_item(item_id: int, q: Union[str, None] = None):
    """Get item IDs."""
    return {"item_id": item_id, "q": q}


@api.get("/images/{image_filename}")
def get_images(image_filename: str):
    """Download image files."""
    path = f"./backend/images/{image_filename}"
    return FileResponse(path)<|MERGE_RESOLUTION|>--- conflicted
+++ resolved
@@ -106,18 +106,11 @@
     """Exception handler for more descriptive logging."""
     errors = []
     for error in exc.errors():
-<<<<<<< HEAD
         #TODO Handle this properly
         if error["msg"] in ["Invalid input","field required"]:
             status_code = 422  # Unprocessable Entity
         else:
             status_code = 400  # Bad Request
-        errors.append({"loc": error["loc"],
-                       "msg":error["msg"],
-                       "error":error["msg"] + str([x for x in error["loc"]])
-                        })
-    return JSONResponse(status_code=status_code, content={"errors": errors})
-=======
         errors.append(
             {
                 "loc": error["loc"],
@@ -125,8 +118,7 @@
                 "error": error["msg"] + str([x for x in error["loc"]]),
             }
         )
-    return JSONResponse(status_code=400, content={"errors": errors})
->>>>>>> 1b225312
+    return JSONResponse(status_code=status_code, content={"errors": errors})
 
 
 @api.on_event("startup")
