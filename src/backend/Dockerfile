# Copyright (c) 2022, 2023 Humanitarian OpenStreetMap Team
# This file is part of FMTM.
#
#     FMTM is free software: you can redistribute it and/or modify
#     it under the terms of the GNU General Public License as published by
#     the Free Software Foundation, either version 3 of the License, or
#     (at your option) any later version.
#
#     FMTM is distributed in the hope that it will be useful,
#     but WITHOUT ANY WARRANTY; without even the implied warranty of
#     MERCHANTABILITY or FITNESS FOR A PARTICULAR PURPOSE.  See the
#     GNU General Public License for more details.
#
#     You should have received a copy of the GNU General Public License
#     along with FMTM.  If not, see <https:#www.gnu.org/licenses/>.
#
ARG PYTHON_IMG_TAG=3.10

FROM docker.io/python:${PYTHON_IMG_TAG}-slim-bookworm as base
ARG APP_VERSION
ARG PYTHON_IMG_TAG
ARG MAINTAINER=admin@hotosm.org
LABEL org.hotosm.fmtm.app-version="${APP_VERSION}" \
      org.hotosm.fmtm.python-img-tag="${PYTHON_IMG_TAG}" \
      org.hotosm.fmtm.maintainer="${MAINTAINER}" \
      org.hotosm.fmtm.api-port="8000"
RUN set -ex \
    && apt-get update \
    && DEBIAN_FRONTEND=noninteractive apt-get install \
    -y --no-install-recommends "locales" "ca-certificates" \
    && DEBIAN_FRONTEND=noninteractive apt-get upgrade -y \
    && rm -rf /var/lib/apt/lists/* \
    && update-ca-certificates
# Set locale
RUN sed -i '/en_US.UTF-8/s/^# //g' /etc/locale.gen && locale-gen
ENV LANG en_US.UTF-8
ENV LANGUAGE en_US:en
ENV LC_ALL en_US.UTF-8



FROM base as extract-deps
WORKDIR /opt/python
COPY pyproject.toml pdm.lock /opt/python/
RUN pip install --no-cache-dir --upgrade pip \
    && pip install --no-cache-dir pdm==2.6.1
RUN pdm export --prod > requirements.txt \
    && pdm export --dev --no-default --without-hashes \
    > requirements-dev.txt



FROM base as build
RUN set -ex \
    && apt-get update \
    && DEBIAN_FRONTEND=noninteractive apt-get install \
    -y --no-install-recommends \
        "build-essential" \
        "gcc" \
        "libpcre3-dev" \
        "libpq-dev" \
        "libspatialindex-dev" \
        "libproj-dev" \
        "libgeos-dev" \
        "libgdal-dev" \
        "git" \
    && rm -rf /var/lib/apt/lists/*
COPY --from=extract-deps \
    /opt/python/requirements.txt /opt/python/
RUN pip install --user --no-warn-script-location \
    --no-cache-dir -r /opt/python/requirements.txt



FROM base as runtime
ARG PYTHON_IMG_TAG
ENV PYTHONDONTWRITEBYTECODE=1 \
    PYTHONUNBUFFERED=1 \
    PYTHONFAULTHANDLER=1 \
    PATH="/home/appuser/.local/bin:$PATH" \
    PYTHON_LIB="/home/appuser/.local/lib/python$PYTHON_IMG_TAG/site-packages" \
    SSL_CERT_FILE=/etc/ssl/certs/ca-certificates.crt \
    REQUESTS_CA_BUNDLE=/etc/ssl/certs/ca-certificates.crt \
    CURL_CA_BUNDLE=/etc/ssl/certs/ca-certificates.crt
RUN set -ex \
    && apt-get update \
    && DEBIAN_FRONTEND=noninteractive apt-get install \
    -y --no-install-recommends \
        "nano" \
        "curl" \
        "gosu" \
        "libpcre3" \
        "mime-support" \
        "postgresql-client" \
        "libglib2.0-0" \
        "libspatialindex-c6" \
        "libproj25" \
        "libgeos-c1v5" \
        "libgdal32" \
    && rm -rf /var/lib/apt/lists/*
COPY --from=build \
    /root/.local \
    /home/appuser/.local
WORKDIR /opt
COPY . /opt/
# ENTRYPOINT bash script to check db is ready
ARG FMTM_DB_HOST
RUN printf '#!/bin/bash\n\
    set -eo pipefail\n\
    while !</dev/tcp/${FMTM_DB_HOST:-fmtm-db}/5432; do sleep 1; done;\n\
    exec "$@"'\
    >> /docker-entrypoint.sh \
    && chmod +x /docker-entrypoint.sh
ENTRYPOINT ["/docker-entrypoint.sh"]
# Add non-root user, permissions
RUN useradd -r -u 900 -m -c "hotosm account" -d /home/appuser -s /bin/false appuser \
    && chown -R appuser:appuser /opt /home/appuser
# Add volume for persistent images
VOLUME /opt/app/images
# Change to non-root user
USER appuser



FROM build as osm-fieldwork-whl
WORKDIR /repos
RUN pip install pdm==2.6.1 \
    && git clone https://github.com/hotosm/osm-fieldwork.git \
    && pdm build --project=/repos/osm-fieldwork



FROM runtime as debug-no-odk
<<<<<<< HEAD
USER appuser
COPY --from=extract-deps --chown=appuser \
    /opt/python/requirements-dev.txt /opt/python/
COPY --from=osm-fieldwork-whl --chown=appuser \
    /repos/osm-fieldwork/dist/*.whl /opt/
RUN ls /opt/*.whl >> /opt/python/requirements-dev.txt \
    && pip uninstall -y osm-fieldwork \
    && pip install --user --upgrade --no-warn-script-location \
=======
COPY --from=extract-deps --chown=appuser \
    /opt/python/requirements-dev.txt /opt/python/
RUN pip install --user --no-warn-script-location \
>>>>>>> 47e7a8d8
    --no-cache-dir -r /opt/python/requirements-dev.txt
CMD ["python", "-m", "debugpy", "--listen", "0.0.0.0:5678", \
    "-m", "uvicorn", "app.main:api", \
    "--host", "0.0.0.0", "--port", "8000", \
    "--reload", "--log-level", "error", "--no-access-log"]



FROM debug-no-odk as debug-with-odk
# Add the SSL cert for debug odkcentral
USER root
COPY --from=ghcr.io/hotosm/fmtm/odkcentral-proxy:latest \
    /etc/nginx/central-fullchain.crt /usr/local/share/ca-certificates/
RUN update-ca-certificates
USER appuser



FROM debug-no-odk as ci
# Pre-compile packages to .pyc (init speed gains)
RUN python -c "import compileall; compileall.compile_path(maxlevels=10, quiet=1)"
# Override entrypoint, as not possible in Github action
ENTRYPOINT [""]
CMD [""]



FROM runtime as prod
# Pre-compile packages to .pyc (init speed gains)
RUN python -c "import compileall; compileall.compile_path(maxlevels=10, quiet=1)"
# Note: 4 uvicorn workers as running with docker, change to 1 worker for Kubernetes
CMD ["uvicorn", "app.main:api", "--host", "0.0.0.0", "--port", "8000", \
    "--workers", "4", "--log-level", "error", "--no-access-log"]<|MERGE_RESOLUTION|>--- conflicted
+++ resolved
@@ -131,7 +131,6 @@
 
 
 FROM runtime as debug-no-odk
-<<<<<<< HEAD
 USER appuser
 COPY --from=extract-deps --chown=appuser \
     /opt/python/requirements-dev.txt /opt/python/
@@ -140,11 +139,6 @@
 RUN ls /opt/*.whl >> /opt/python/requirements-dev.txt \
     && pip uninstall -y osm-fieldwork \
     && pip install --user --upgrade --no-warn-script-location \
-=======
-COPY --from=extract-deps --chown=appuser \
-    /opt/python/requirements-dev.txt /opt/python/
-RUN pip install --user --no-warn-script-location \
->>>>>>> 47e7a8d8
     --no-cache-dir -r /opt/python/requirements-dev.txt
 CMD ["python", "-m", "debugpy", "--listen", "0.0.0.0:5678", \
     "-m", "uvicorn", "app.main:api", \
