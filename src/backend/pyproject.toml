--- conflicted
+++ resolved
@@ -41,10 +41,7 @@
     "qrcode==7.4.2",
     "pyxform==1.12.0",
     "xmltodict==0.13.0",
-<<<<<<< HEAD
-=======
     "osm-fieldwork==0.3.1",
->>>>>>> 5f80f3da
     "python-multipart==0.0.5",
     "python-json-logger==2.0.6",
     "SQLAlchemy-Utils==0.40.0",
