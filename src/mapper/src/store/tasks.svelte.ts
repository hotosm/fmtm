--- conflicted
+++ resolved
@@ -1,9 +1,5 @@
 import type { PGliteWithSync } from '@electric-sql/pglite-sync';
-<<<<<<< HEAD
-import type { ShapeStream, ShapeData, Row } from '@electric-sql/client';
-=======
 import type { ShapeStream, ShapeData, Row, Value, FetchError } from '@electric-sql/client';
->>>>>>> 0127b165
 import type { Feature, FeatureCollection, GeoJSON } from 'geojson';
 
 import type { ProjectTask, TaskEventType, TaskStatus } from '$lib/types';
@@ -12,10 +8,7 @@
 
 const loginStore = getLoginStore();
 
-<<<<<<< HEAD
-=======
 let eventsUnsubscribe: (() => void) | null = $state(null);
->>>>>>> 0127b165
 let featcol: FeatureCollection = $state({ type: 'FeatureCollection', features: [] });
 let latestEvent: TaskEventType | null = $state(null);
 let events: TaskEventType[] = $state([]);
@@ -32,60 +25,6 @@
 
 let userDetails = $derived(loginStore.getAuthDetails);
 
-<<<<<<< HEAD
-async function getTaskEventStream(db: PGliteWithSync, projectId: number): Promise<ShapeStream | undefined> {
-	if (!db || !projectId) {
-		return;
-	}
-
-	const taskEventSync = await db.electric.syncShapeToTable({
-		shape: {
-			url: `${import.meta.env.VITE_SYNC_URL}/v1/shape`,
-			params: {
-				table: 'task_events',
-				where: `project_id=${projectId}`,
-			},
-		},
-		table: 'task_events',
-		primaryKey: ['event_id'],
-		shapeKey: 'task_events',
-		initialInsertMethod: 'csv', // performance boost on initial sync
-	});
-
-	taskEventSync.stream.subscribe(
-		(taskEvent: ShapeData) => {
-			// Filter only rows that have a .value (actual data changes)
-			const rows: Row[] = taskEvent.filter((item) => 'value' in item && item.value).map((item) => item.value as Row);
-
-			if (rows.length) {
-				latestEvent = rows.at(-1);
-
-				if (
-					latestEvent?.event === 'COMMENT' &&
-					latestEvent?.comment?.includes(`@${userDetails?.username}`) &&
-					latestEvent.comment?.startsWith('#submissionId:uuid:') &&
-					getTimeDiff(new Date(latestEvent.created_at)) < 120
-				) {
-					commentMention = latestEvent;
-				}
-
-				for (const newEvent of rows) {
-					if (newEvent.task_id === selectedTaskId) {
-						selectedTaskState = newEvent.state;
-					}
-				}
-			}
-		},
-		(error) => {
-			console.error('taskEvent sync error', error);
-		},
-	);
-
-	return taskEventSync;
-}
-
-function getTaskStore() {
-=======
 function getTaskStore() {
 	async function getTaskEventStream(db: PGliteWithSync, projectId: number): Promise<ShapeStream | undefined> {
 		if (!db || !projectId) {
@@ -148,7 +87,6 @@
 		}
 	}
 
->>>>>>> 0127b165
 	async function appendTaskStatesToFeatcol(db: PGliteWithSync, projectId: number, projectTasks: ProjectTask[]) {
 		const latestTaskStates = await getLatestStatePerTask(db, projectId);
 		const features: Feature[] = projectTasks.map((task) => ({
