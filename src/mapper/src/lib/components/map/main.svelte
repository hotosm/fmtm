<script lang="ts">
	import '$styles/page.css';
	import '$styles/button.css';
	import '@watergis/maplibre-gl-terradraw/dist/maplibre-gl-terradraw.css';
	import '@hotosm/ui/dist/hotosm-ui';
	import { onMount } from 'svelte';
	import {
		MapLibre,
		GeoJSON,
		FillLayer,
		LineLayer,
		hoverStateFilter,
		SymbolLayer,
		NavigationControl,
		ScaleControl,
		Control,
		ControlGroup,
		ControlButton,
	} from 'svelte-maplibre';
	import maplibre from 'maplibre-gl';
	import { MaplibreTerradrawControl } from '@watergis/maplibre-gl-terradraw';
	import { Protocol } from 'pmtiles';
	import { polygon } from '@turf/helpers';
	import { buffer } from '@turf/buffer';
	import { bbox } from '@turf/bbox';
	import type { Position, Geometry as GeoJSONGeometry, FeatureCollection } from 'geojson';
	import { centroid } from '@turf/centroid';

	import LocationArcImg from '$assets/images/locationArc.png';
	import LocationDotImg from '$assets/images/locationDot.png';
	import MapPinGrey from '$assets/images/map-pin-grey.png';
	import MapPinRed from '$assets/images/map-pin-red.png';
	import MapPinYellow from '$assets/images/map-pin-yellow.png';
	import MapPinGreen from '$assets/images/map-pin-green.png';
	import MapPinBlue from '$assets/images/map-pin-blue.png';
	import BlackLockImg from '$assets/images/black-lock.png';
	import RedLockImg from '$assets/images/red-lock.png';
	import Arrow from '$assets/images/arrow.png';

	import Legend from '$lib/components/map/legend.svelte';
	import LayerSwitcher from '$lib/components/map/layer-switcher.svelte';
	import Geolocation from '$lib/components/map/geolocation.svelte';
	import FlatGeobuf from '$lib/components/map/flatgeobuf-layer.svelte';
	import { getTaskStore } from '$store/tasks.svelte.ts';
	import { getProjectSetupStepStore, getProjectBasemapStore } from '$store/common.svelte.ts';
	import { readFileFromOPFS } from '$lib/fs/opfs.ts';
	import { loadOfflinePmtiles } from '$lib/utils/basemaps.ts';
	import { projectSetupStep as projectSetupStepEnum, MapGeomTypes } from '$constants/enums.ts';
	import { baseLayers, osmStyle, pmtilesStyle } from '$constants/baseLayers.ts';
	import { getEntitiesStatusStore } from '$store/entities.svelte.ts';
	import { clickOutside } from '$lib/utils/clickOutside.ts';

	type bboxType = [number, number, number, number];

	interface Props {
		projectOutlineCoords: Position[][];
		entitiesUrl: string;
		toggleActionModal: (value: 'task-modal' | 'entity-modal' | null) => void;
		projectId: number;
		setMapRef: (map: maplibregl.Map | undefined) => void;
		primaryGeomType: MapGeomTypes;
		draw?: boolean;
		drawGeomType: MapGeomTypes | undefined;
		handleDrawnGeom?: ((drawInstance: any, geojson: GeoJSONGeometry) => void) | null;
	}

	let {
		projectOutlineCoords,
		entitiesUrl,
		toggleActionModal,
		projectId,
		setMapRef,
		primaryGeomType,
		draw = false,
		drawGeomType,
		handleDrawnGeom,
	}: Props = $props();

	const taskStore = getTaskStore();
	const projectSetupStepStore = getProjectSetupStepStore();
	const entitiesStore = getEntitiesStatusStore();
	const projectBasemapStore = getProjectBasemapStore();

	let map: maplibregl.Map | undefined = $state();
	let loaded: boolean = $state(false);
	let selectedBaselayer: string = $state('OSM');
	let taskAreaClicked: boolean = $state(false);
	let projectSetupStep: number | null = $state(null);
	let lineWidth = $state(1); // Initial line width of the rejected entities
	let expanding = true; // Whether the line is expanding
	let selectedControl: 'layer-switcher' | 'legend' | null = $state(null);
	let selectedStyleUrl: string | undefined = $state(undefined);

	// Trigger adding the PMTiles layer to baselayers, if PmtilesUrl is set
	let allBaseLayers: maplibregl.StyleSpecification[] = $derived(
		projectBasemapStore.projectPmtilesUrl
			? [
					...baseLayers,
					{
						...pmtilesStyle,
						sources: {
							...pmtilesStyle.sources,
							pmtiles: {
								...pmtilesStyle.sources.pmtiles,
								url: projectBasemapStore.projectPmtilesUrl,
							},
						},
					},
				]
			: baseLayers,
	);
	// // This does not work! Infinite looping
	// // Trigger adding the PMTiles layer to baselayers, if PmtilesUrl is set
	// $effect(() => {
	// 	if (projectBasemapStore.projectPmtilesUrl) {
	// 		const layers = allBaseLayers
	// 		.filter((layer) => layer.name !== "PMTiles")
	// 		.push(
	// 			{
	// 				...pmtilesStyle,
	// 				sources: {
	// 					...pmtilesStyle.sources,
	// 					pmtiles: {
	// 						...pmtilesStyle.sources.pmtiles,
	// 						url: projectBasemapStore.projectPmtilesUrl,
	// 					},
	// 				},
	// 			},
	// 		)
	// 		allBaseLayers = layers;
	// 	}
	// })
	let displayDrawHelpText: boolean = $state(false);
	type DrawModeOptions = 'point' | 'linestring' | 'delete-selection' | 'polygon';
	const currentDrawMode: DrawModeOptions = drawGeomType ? (drawGeomType.toLowerCase() as DrawModeOptions) : 'point';
	const drawControl = new MaplibreTerradrawControl({
		modes: [currentDrawMode, 'select', 'delete'],
		// Note We do not open the toolbar options, allowing the user
		// to simply click with a pre-defined mode active
		// open: true,
	});

	$effect(() => {
		projectSetupStep = +(projectSetupStepStore.projectSetupStep || 0);
	});

	// set the map ref to parent component
	$effect(() => {
		if (map) {
			setMapRef(map);
		}
	});

	// using this function since outside click of entity layer couldn't be tracked via FillLayer
	function handleMapClick(e: maplibregl.MapMouseEvent) {
		let entityLayerName: string;
		let newEntityLayerName: string;
		switch (drawGeomType) {
			case MapGeomTypes.POINT:
				entityLayerName = 'entity-point-layer';
				newEntityLayerName = 'new-entity-point-layer';
				break;
			case MapGeomTypes.POLYGON:
				entityLayerName = 'entity-polygon-layer';
				newEntityLayerName = 'new-entity-polygon-layer';
				break;
			case MapGeomTypes.LINESTRING:
				entityLayerName = 'entity-line-layer';
				newEntityLayerName = 'new-entity-line-layer';
				break;
			default:
				throw new Error(`Unsupported geometry type: ${drawGeomType}`);
		}
		// returns list of features of entity layer present on that clicked point
		const clickedEntityFeature = map?.queryRenderedFeatures(e.point, {
			layers: [entityLayerName],
		});
		const clickedNewEntityFeature = map?.queryRenderedFeatures(e.point, {
			layers: [newEntityLayerName],
		});
		// returns list of features of task layer present on that clicked point
		const clickedTaskFeature = map?.queryRenderedFeatures(e.point, {
			layers: ['task-fill-layer'],
		});
		// if clicked point contains entity then set it's osm id else set null to store
		if (clickedEntityFeature && clickedEntityFeature?.length > 0) {
			const entityCentroid = centroid(clickedEntityFeature[0].geometry);
			const clickedEntityId = clickedEntityFeature[0]?.properties?.entity_id;
			entitiesStore.setSelectedEntity(clickedEntityId);
			entitiesStore.setSelectedEntityCoordinate({
				entityId: clickedEntityId,
				coordinate: entityCentroid?.geometry?.coordinates,
			});
		} else if (clickedNewEntityFeature && clickedNewEntityFeature?.length > 0) {
			const entityCentroid = centroid(clickedNewEntityFeature[0].geometry);
			const clickedEntityId = clickedNewEntityFeature[0]?.properties?.entity_id;
			entitiesStore.setSelectedEntity(clickedEntityId);
			entitiesStore.setSelectedEntityCoordinate({
				entityId: clickedEntityId,
				coordinate: entityCentroid?.geometry?.coordinates,
			});
		} else {
			entitiesStore.setSelectedEntity(null);
			entitiesStore.setSelectedEntityCoordinate(null);
		}

		// if clicked point contains task layer
		if (clickedTaskFeature && clickedTaskFeature?.length > 0) {
			taskAreaClicked = true;
			const clickedTaskId = clickedTaskFeature[0]?.properties?.fid;
			taskStore.setSelectedTaskId(clickedTaskId, clickedTaskFeature[0]?.properties?.task_index);
			if (+(projectSetupStepStore.projectSetupStep || 0) === projectSetupStepEnum['task_selection']) {
				localStorage.setItem(`project-${projectId}-setup`, projectSetupStepEnum['complete_setup']);
				projectSetupStepStore.setProjectSetupStep(projectSetupStepEnum['complete_setup']);
			}
		}

		if (
			(clickedEntityFeature && clickedEntityFeature?.length > 0) ||
			(clickedNewEntityFeature && clickedNewEntityFeature?.length > 0)
		) {
			toggleActionModal('entity-modal');
		} else if (clickedTaskFeature && clickedTaskFeature?.length > 0) {
			toggleActionModal('task-modal');
		} else {
			toggleActionModal(null);
		}
	}

	$effect(() => {
		if (map) {
			map.on('click', handleMapClick);
			// Cleanup on component unmount
			return () => {
				map?.off('click', handleMapClick);
			};
		}
	});

	// Workaround due to bug in @watergis/mapbox-gl-terradraw
	function removeTerraDrawLayers() {
		if (map) {
			if (map.getLayer('td-point')) map.removeLayer('td-point');
			if (map.getSource('td-point')) map.removeSource('td-point');

			if (map.getLayer('td-linestring')) map.removeLayer('td-linestring');
			if (map.getSource('td-linestring')) map.removeSource('td-linestring');

			if (map.getLayer('td-polygon')) map.removeLayer('td-polygon');
			if (map.getSource('td-polygon')) map.removeSource('td-polygon');

			if (map.getLayer('td-polygon-outline')) map.removeLayer('td-polygon-outline');
			if (map.getSource('td-polygon-outline')) map.removeSource('td-polygon-outline');
		}
	}
	// Add draw layer & handle emitted geom
	$effect(() => {
		if (draw) {
			map?.addControl(drawControl, 'top-left');
			displayDrawHelpText = true;

			const drawInstance = drawControl.getTerraDrawInstance();
			if (drawInstance && handleDrawnGeom) {
				drawInstance.setMode(currentDrawMode);

				drawInstance.on('finish', (id: string, _context: any) => {
					// Save the drawn geometry location, then delete all geoms from store
					const features: { id: string; geometry: GeoJSONGeometry }[] = drawInstance.getSnapshot();
					const drawnFeature = features.find((geom) => geom.id === id);
					let firstGeom: GeoJSONGeometry | null = null;
					if (drawnFeature && drawnFeature.geometry) {
						firstGeom = drawnFeature.geometry;
					} else {
						console.error(`Feature with id ${id} not found or has no geometry.`);
					}

					if (firstGeom) {
						handleDrawnGeom(drawInstance, firstGeom);
						displayDrawHelpText = false;
					}
				});
			}
		} else {
			removeTerraDrawLayers();
			map?.removeControl(drawControl);
			displayDrawHelpText = false;
		}
	});

	// Fit the map bounds to the project area
	$effect(() => {
		if (map && projectOutlineCoords) {
			const projectPolygon = polygon(projectOutlineCoords);
			const projectBuffer = buffer(projectPolygon, 100, { units: 'meters' });
			if (projectBuffer) {
				const projectBbox: bboxType = bbox(projectBuffer) as bboxType;
				map.fitBounds(projectBbox, { duration: 0 });
			}
		}
	});

	function addStatusToGeojsonProperty(geojsonData: FeatureCollection, entityType: '' | 'new'): FeatureCollection {
		if (entityType === 'new') {
			return {
				...geojsonData,
				features: geojsonData.features.map((feature) => {
					const entity = entitiesStore.entitiesStatusList.find(
						(entity) => entity.entity_id === feature?.properties?.entity_id,
					);
					return {
						...feature,
						properties: {
							...feature.properties,
							status: entity?.status,
							entity_id: entity?.entity_id,
						},
					};
				}),
			};
		} else {
			return {
				...geojsonData,
				features: geojsonData.features.map((feature) => {
					const entity = entitiesStore.entitiesStatusList.find(
						(entity) => entity.osmid === feature?.properties?.osm_id,
					);
					return {
						...feature,
						properties: {
							...feature.properties,
							status: entity?.status,
							entity_id: entity?.entity_id,
						},
					};
				}),
			};
		}
	}

	function zoomToProject() {
		const taskBuffer = buffer(taskStore.featcol, 5, { units: 'meters' });
		if (taskBuffer && map) {
			const taskBbox: [number, number, number, number] = bbox(taskBuffer) as [number, number, number, number];
			map?.fitBounds(taskBbox, { duration: 500 });
		}
	}

	onMount(async () => {
		// Register pmtiles protocol
		if (!maplibre.config.REGISTERED_PROTOCOLS.hasOwnProperty('pmtiles')) {
			let protocol = new Protocol();
			maplibre.addProtocol('pmtiles', protocol.tile);
		}

		// Attempt loading OPFS PMTiles layers on first load
		// note that this sets projectBasemapStore.projectPmtilesUrl
		const offlineBasemapFile = await readFileFromOPFS(`${projectId}/basemap.pmtiles`);
		if (offlineBasemapFile) {
			await loadOfflinePmtiles(projectId);
			selectedBaselayer = 'PMTiles';
		}

		const interval = setInterval(() => {
			if (expanding) {
				lineWidth += 0.3;
				if (lineWidth >= 4) expanding = false; // Maximum width
			} else {
				lineWidth -= 0.3;
				if (lineWidth <= 1) expanding = true; // Minimum width
			}
		}, 50); // Update every 50ms for smooth animation

		return () => {
			clearInterval(interval);
		};
	});
</script>

<!-- Note here we still use Svelte 4 on:click until svelte-maplibre migrates -->
<MapLibre
	bind:map
	bind:loaded
	style={osmStyle}
	class="flex-auto w-full sm:aspect-video h-[calc(100%-4rem)]"
	center={[0, 0]}
	zoom={2}
	attributionControl={false}
	on:click={(_e) => {
		// deselect everything on click, to allow for re-selection
		// if the user clicks on a feature layer directly (on:click)
		taskStore.setSelectedTaskId(null, null);
		taskAreaClicked = false;
		toggleActionModal(null);
		entitiesStore.setSelectedEntity(null);
	}}
	images={[
		{ id: 'MAP_PIN_GREY', url: MapPinGrey },
		{ id: 'MAP_PIN_RED', url: MapPinRed },
		{ id: 'MAP_PIN_BLUE', url: MapPinBlue },
		{ id: 'MAP_PIN_YELLOW', url: MapPinYellow },
		{ id: 'MAP_PIN_GREEN', url: MapPinGreen },
		{ id: 'LOCKED_FOR_MAPPING', url: BlackLockImg },
		{ id: 'LOCKED_FOR_VALIDATION', url: RedLockImg },
		{ id: 'locationArc', url: LocationArcImg },
		{ id: 'locationDot', url: LocationDotImg },
		{ id: 'arrow', url: Arrow },
	]}
>
	<!-- Controls -->
	<NavigationControl position="top-left" showZoom={false} />
	<ScaleControl />
	<Control class="flex flex-col gap-y-2" position="top-left">
		<ControlGroup>
			<ControlButton title="Zoom to project" on:click={zoomToProject}
				><hot-icon name="crop-free" class={`!text-[1.2rem] cursor-pointer duration-200 text-black`}
				></hot-icon></ControlButton
			>
		</ControlGroup></Control
	>
	<Control class="flex flex-col gap-y-2" position="bottom-right">
		<div
			class="rounded-full w-[2.25rem] h-[2.25rem] overflow-hidden flex items-center justify-center border-1 border-solid border-red-600 bg-[#FFEDED]"
		>
			<sl-icon-button
				name="arrow-repeat"
				label="Settings"
				disabled={entitiesStore.syncEntityStatusLoading}
				class={`text-[1.25rem] rotate-90 text-red-600 ${entitiesStore.syncEntityStatusLoading && 'animate-spin'}`}
				onclick={async () => await entitiesStore.syncEntityStatus(projectId)}
				onkeydown={async (e: KeyboardEvent) => {
					e.key === 'Enter' && (await entitiesStore.syncEntityStatus(projectId));
				}}
				role="button"
				tabindex="0"
			></sl-icon-button>
		</div>
		<div
			aria-label="layer switcher"
			onclick={() => {
				selectedControl = 'layer-switcher';
			}}
			role="button"
			onkeydown={(e) => {
				if (e.key === 'Enter') {
					selectedControl = 'layer-switcher';
				}
			}}
			tabindex="0"
		>
			<img
				style="border: 1px solid #d73f3f;"
				class="w-[2.25rem] h-[2.25rem] rounded-full"
				src={selectedStyleUrl}
				alt="Basemap Icon"
			/>
		</div>
		<div
			aria-label="toggle legend"
			class="group text-nowrap cursor-pointer"
			onclick={() => (selectedControl = 'legend')}
			role="button"
			onkeydown={(e) => {
				if (e.key === 'Enter') {
					selectedControl = 'legend';
				}
			}}
			tabindex="0"
		>
			<hot-icon
				style="border: 1px solid #D7D7D7;"
				name="legend-toggle"
				class="!text-[1.7rem] text-[#333333] bg-white p-1 rounded-full group-hover:text-red-600 duration-200"
			></hot-icon>
		</div>
	</Control>
	<!-- Add the Geolocation GeoJSON layer to the map -->
	<Geolocation {map}></Geolocation>
	<!-- The task area geojson -->
	<GeoJSON id="tasks" data={taskStore.featcol} promoteId="fid">
		<FillLayer
			id="task-fill-layer"
			hoverCursor="pointer"
			paint={{
				'fill-color': [
					'match',
					['get', 'state'],
					'UNLOCKED_TO_MAP',
					'#ffffff',
					'LOCKED_FOR_MAPPING',
					'#008099',
					'UNLOCKED_TO_VALIDATE',
					'#ade6ef',
					'LOCKED_FOR_VALIDATION',
					'#fceca4',
					'UNLOCKED_DONE',
					'#40ac8c',
					'#c5fbf5', // default color if no match is found
				],
				'fill-opacity': hoverStateFilter(0.3, 0),
			}}
			beforeLayerType="symbol"
			manageHoverState
		/>
		<LineLayer
			layout={{ 'line-cap': 'round', 'line-join': 'round' }}
			paint={{
				'line-color': ['case', ['==', ['get', 'fid'], taskStore.selectedTaskId], '#fa1100', '#0fffff'],
				'line-width': 3,
				'line-opacity': ['case', ['==', ['get', 'fid'], taskStore.selectedTaskId], 1, 0.35],
			}}
			beforeLayerType="symbol"
			manageHoverState
		/>
		<SymbolLayer
			applyToClusters={false}
			hoverCursor="pointer"
			layout={{
				'icon-image': [
					'case',
					['==', ['get', 'state'], 'LOCKED_FOR_MAPPING'],
					'LOCKED_FOR_MAPPING',
					['==', ['get', 'state'], 'LOCKED_FOR_VALIDATION'],
					'LOCKED_FOR_VALIDATION',
					'',
				],
				'icon-allow-overlap': true,
			}}
		/>
	</GeoJSON>
	<!-- The features / entities -->
	<FlatGeobuf
		id="entities"
		url={entitiesUrl}
		extent={taskStore.selectedTaskGeom}
		extractGeomCols={true}
		promoteId="id"
		processGeojson={(geojsonData) => addStatusToGeojsonProperty(geojsonData, '')}
		geojsonUpdateDependency={entitiesStore.entitiesStatusList}
	>
<<<<<<< HEAD
		{#if drawGeomType === NewGeomTypes.POLYGON}
			<FillLayer
				id="entity-polygon-layer"
				paint={{
					'fill-opacity': ['match', ['get', 'status'], 'MARKED_BAD', 0, 0.6],
					'fill-color': [
						'match',
						['get', 'status'],
						'READY',
						'#9c9a9a',
						'OPENED_IN_ODK',
						'#fae15f',
						'SURVEY_SUBMITTED',
						'#71bf86',
						'VALIDATED',
						'#71bf86',
						'MARKED_BAD',
						'#fa1100',
						'#c5fbf5', // default color if no match is found
					],
					'fill-outline-color': [
						'match',
						['get', 'status'],
						'READY',
						'#000000',
						'OPENED_IN_ODK',
						'#ffd603',
						'SURVEY_SUBMITTED',
						'#32a852',
						'MARKED_BAD',
						'#fa1100',
						'#c5fbf5',
					],
				}}
				beforeLayerType="symbol"
				manageHoverState
			/>
			<LineLayer
				layout={{ 'line-cap': 'round', 'line-join': 'round' }}
				paint={{
					'line-color': '#fa1100',
					'line-width': ['case', ['==', ['get', 'osm_id'], entitiesStore.selectedEntity || ''], 1, 0],
					'line-opacity': ['case', ['==', ['get', 'osm_id'], entitiesStore.selectedEntity || ''], 1, 0.35],
				}}
				beforeLayerType="symbol"
				manageHoverState
			/>
		{:else if drawGeomType === NewGeomTypes.POINT}
			<SymbolLayer
				id="entity-point-layer"
				applyToClusters={false}
				hoverCursor="pointer"
				manageHoverState
				layout={{
					'icon-image': [
						'match',
						['get', 'status'],
						'READY',
						'MAP_PIN_GREY',
						'OPENED_IN_ODK',
						'MAP_PIN_YELLOW',
						'SURVEY_SUBMITTED',
						'MAP_PIN_GREEN',
						'VALIDATED',
						'MAP_PIN_BLUE',
						'MARKED_BAD',
						'MAP_PIN_RED',
						'#c5fbf5', // default color if no match is found
					],
					'icon-allow-overlap': true,
				}}
			/>
=======
	{#if primaryGeomType === MapGeomTypes.POLYGON}
		<FillLayer
			id="entity-polygon-layer"
			paint={{
				'fill-opacity': ['match', ['get', 'status'], 'MARKED_BAD', 0, 0.6],
				'fill-color': [
					'match',
					['get', 'status'],
					'READY',
					'#9c9a9a',
					'OPENED_IN_ODK',
					'#fae15f',
					'SURVEY_SUBMITTED',
					'#71bf86',
					'VALIDATED',
					'#71bf86',
					'MARKED_BAD',
					'#fa1100',
					'#c5fbf5', // default color if no match is found
				],
				'fill-outline-color': [
					'match',
					['get', 'status'],
					'READY',
					'#000000',
					'OPENED_IN_ODK',
					'#ffd603',
					'SURVEY_SUBMITTED',
					'#32a852',
					'MARKED_BAD',
					'#fa1100',
					'#c5fbf5',
				],
			}}
			beforeLayerType="symbol"
			manageHoverState
		/>
		<LineLayer
			layout={{ 'line-cap': 'round', 'line-join': 'round' }}
			paint={{
				'line-color': '#fa1100',
				'line-width': ['case', ['==', ['get', 'osm_id'], entitiesStore.selectedEntity || ''], 1, 0],
				'line-opacity': ['case', ['==', ['get', 'osm_id'], entitiesStore.selectedEntity || ''], 1, 0.35],
			}}
			beforeLayerType="symbol"
			manageHoverState
		/>
		{:else if primaryGeomType === MapGeomTypes.POINT}
		<SymbolLayer
			id="entity-point-layer"
			applyToClusters={false}
			hoverCursor="pointer"
			manageHoverState
			layout={{
				'icon-image': [
					'match',
					['get', 'status'],
					'READY',
					'MAP_PIN_GREY',
					'OPENED_IN_ODK',
					'MAP_PIN_YELLOW',
					'SURVEY_SUBMITTED',
					'MAP_PIN_GREEN',
					'VALIDATED',
					'MAP_PIN_BLUE',
					'MARKED_BAD',
					'MAP_PIN_RED',
					'#c5fbf5', // default color if no match is found
				],
				'icon-allow-overlap': true,
			}}
		/>
>>>>>>> 84f9fc13
		{/if}
	</FlatGeobuf>
	<GeoJSON id="bad-geoms" data={entitiesStore.badGeomList}>
		<FillLayer
			id="bad-geom-fill-layer"
			hoverCursor="pointer"
			paint={{
				'fill-color': '#fa1100',
				'fill-opacity': 0.3,
			}}
			beforeLayerType="symbol"
			manageHoverState
		/>
		<LineLayer
			layout={{ 'line-cap': 'round', 'line-join': 'round' }}
			paint={{
				'line-color': '#fa1100',
				'line-width': lineWidth,
			}}
			beforeLayerType="symbol"
			manageHoverState
		/>
	</GeoJSON>
	<GeoJSON id="new-geoms" data={addStatusToGeojsonProperty(entitiesStore.newGeomList, 'new')}>
		{#if drawGeomType === NewGeomTypes.POLYGON}
			<FillLayer
				id="new-entity-polygon-layer"
				paint={{
					'fill-opacity': ['match', ['get', 'status'], 'MARKED_BAD', 0, 0.6],
					'fill-color': [
						'match',
						['get', 'status'],
						'READY',
						'#9c9a9a',
						'OPENED_IN_ODK',
						'#fae15f',
						'SURVEY_SUBMITTED',
						'#71bf86',
						'VALIDATED',
						'#71bf86',
						'MARKED_BAD',
						'#fa1100',
						'#c5fbf5',
					],
					'fill-outline-color': [
						'match',
						['get', 'status'],
						'READY',
						'#000000',
						'OPENED_IN_ODK',
						'#ffd603',
						'SURVEY_SUBMITTED',
						'#32a852',
						'MARKED_BAD',
						'#fa1100',
						'#c5fbf5',
					],
				}}
				beforeLayerType="symbol"
				manageHoverState
			/>
			<LineLayer
				layout={{ 'line-cap': 'round', 'line-join': 'round' }}
				paint={{
					'line-color': '#fa1100',
					'line-width': ['case', ['==', ['get', 'osm_id'], entitiesStore.selectedEntity || ''], 1, 0],
					'line-opacity': ['case', ['==', ['get', 'osm_id'], entitiesStore.selectedEntity || ''], 1, 0.35],
				}}
				beforeLayerType="symbol"
				manageHoverState
			/>
		{:else if drawGeomType === NewGeomTypes.POINT}
			<!-- id="new-geom-symbol-layer" -->
			<SymbolLayer
				id="new-entity-point-layer"
				applyToClusters={false}
				hoverCursor="pointer"
				manageHoverState
				layout={{
					'icon-image': [
						'match',
						['get', 'status'],
						'READY',
						'MAP_PIN_GREY',
						'OPENED_IN_ODK',
						'MAP_PIN_YELLOW',
						'SURVEY_SUBMITTED',
						'MAP_PIN_GREEN',
						'VALIDATED',
						'MAP_PIN_BLUE',
						'MARKED_BAD',
						'MAP_PIN_RED',
						'#c5fbf5', // default color if no match is found
					],
					'icon-allow-overlap': true,
				}}
			/>
		{/if}
	</GeoJSON>

	<!-- pulse effect layer representing rejected entities -->

	<!-- Offline pmtiles, if present (alternative approach, not baselayer) -->
	<!-- {#if projectBasemapStore.projectPmtilesUrl}
	<RasterTileSource
		url={projectBasemapStore.projectPmtilesUrl}
		tileSize={512}
	>
		<RasterLayer id="pmtile-basemap" paint={{'raster-opacity': 0.8}}></RasterLayer>
	</RasterTileSource>
	{/if} -->

	<!-- Help text for user on first load -->
	{#if projectSetupStep === projectSetupStepEnum['task_selection']}
		<div class="absolute top-7 bg-[#F097334D] min-w-[14rem] z-10 left-[50%] translate-x-[-50%] p-1">
			<p class="uppercase font-barlow font-medium text-base">click on a task to select a feature for mapping</p>
		</div>
	{/if}

	<!-- Help for drawing a new geometry -->
	{#if displayDrawHelpText}
		<div class="absolute top-7 w-fit bg-[#F097334D] z-10 left-[50%] translate-x-[-50%] p-1">
			<p class="uppercase font-barlow font-medium text-base">Click on the map to create a new point</p>
		</div>
	{/if}
</MapLibre>

<div
	use:clickOutside
	onclick_outside={() => (selectedControl = null)}
	class={`font-barlow flex justify-center !w-[100vw] absolute left-0 z-20 duration-400 ${selectedControl ? 'bottom-[4rem]' : '-bottom-[100%] pointer-events-none'}`}
>
	<div class="bg-white w-full font-regular md:max-w-[580px] px-4 py-3 sm:py-4 rounded-t-3xl">
		<div class="flex justify-end">
			<hot-icon
				name="close"
				class="!text-[1.5rem] text-[#52525B] cursor-pointer hover:text-red-600 duration-200"
				onclick={() => (selectedControl = null)}
				onkeydown={(e: KeyboardEvent) => {
					if (e.key === 'Enter') {
						selectedControl = null;
					}
				}}
				role="button"
				tabindex="0"
			></hot-icon>
		</div>
		<LayerSwitcher
			{map}
			styles={allBaseLayers}
			sourcesIdToReAdd={['tasks', 'entities', 'geolocation']}
			selectedStyleName={selectedBaselayer}
			{selectedStyleUrl}
			setSelectedStyleUrl={(style) => (selectedStyleUrl = style)}
			isOpen={selectedControl === 'layer-switcher'}
		></LayerSwitcher>
		<Legend isOpen={selectedControl === 'legend'} />
	</div>
</div><|MERGE_RESOLUTION|>--- conflicted
+++ resolved
@@ -537,8 +537,7 @@
 		processGeojson={(geojsonData) => addStatusToGeojsonProperty(geojsonData, '')}
 		geojsonUpdateDependency={entitiesStore.entitiesStatusList}
 	>
-<<<<<<< HEAD
-		{#if drawGeomType === NewGeomTypes.POLYGON}
+		{#if primaryGeomType === MapGeomTypes.POLYGON}
 			<FillLayer
 				id="entity-polygon-layer"
 				paint={{
@@ -585,7 +584,7 @@
 				beforeLayerType="symbol"
 				manageHoverState
 			/>
-		{:else if drawGeomType === NewGeomTypes.POINT}
+		{:else if primaryGeomType === MapGeomTypes.POINT}
 			<SymbolLayer
 				id="entity-point-layer"
 				applyToClusters={false}
@@ -610,80 +609,6 @@
 					'icon-allow-overlap': true,
 				}}
 			/>
-=======
-	{#if primaryGeomType === MapGeomTypes.POLYGON}
-		<FillLayer
-			id="entity-polygon-layer"
-			paint={{
-				'fill-opacity': ['match', ['get', 'status'], 'MARKED_BAD', 0, 0.6],
-				'fill-color': [
-					'match',
-					['get', 'status'],
-					'READY',
-					'#9c9a9a',
-					'OPENED_IN_ODK',
-					'#fae15f',
-					'SURVEY_SUBMITTED',
-					'#71bf86',
-					'VALIDATED',
-					'#71bf86',
-					'MARKED_BAD',
-					'#fa1100',
-					'#c5fbf5', // default color if no match is found
-				],
-				'fill-outline-color': [
-					'match',
-					['get', 'status'],
-					'READY',
-					'#000000',
-					'OPENED_IN_ODK',
-					'#ffd603',
-					'SURVEY_SUBMITTED',
-					'#32a852',
-					'MARKED_BAD',
-					'#fa1100',
-					'#c5fbf5',
-				],
-			}}
-			beforeLayerType="symbol"
-			manageHoverState
-		/>
-		<LineLayer
-			layout={{ 'line-cap': 'round', 'line-join': 'round' }}
-			paint={{
-				'line-color': '#fa1100',
-				'line-width': ['case', ['==', ['get', 'osm_id'], entitiesStore.selectedEntity || ''], 1, 0],
-				'line-opacity': ['case', ['==', ['get', 'osm_id'], entitiesStore.selectedEntity || ''], 1, 0.35],
-			}}
-			beforeLayerType="symbol"
-			manageHoverState
-		/>
-		{:else if primaryGeomType === MapGeomTypes.POINT}
-		<SymbolLayer
-			id="entity-point-layer"
-			applyToClusters={false}
-			hoverCursor="pointer"
-			manageHoverState
-			layout={{
-				'icon-image': [
-					'match',
-					['get', 'status'],
-					'READY',
-					'MAP_PIN_GREY',
-					'OPENED_IN_ODK',
-					'MAP_PIN_YELLOW',
-					'SURVEY_SUBMITTED',
-					'MAP_PIN_GREEN',
-					'VALIDATED',
-					'MAP_PIN_BLUE',
-					'MARKED_BAD',
-					'MAP_PIN_RED',
-					'#c5fbf5', // default color if no match is found
-				],
-				'icon-allow-overlap': true,
-			}}
-		/>
->>>>>>> 84f9fc13
 		{/if}
 	</FlatGeobuf>
 	<GeoJSON id="bad-geoms" data={entitiesStore.badGeomList}>
@@ -708,7 +633,7 @@
 		/>
 	</GeoJSON>
 	<GeoJSON id="new-geoms" data={addStatusToGeojsonProperty(entitiesStore.newGeomList, 'new')}>
-		{#if drawGeomType === NewGeomTypes.POLYGON}
+		{#if drawGeomType === MapGeomTypes.POLYGON}
 			<FillLayer
 				id="new-entity-polygon-layer"
 				paint={{
@@ -755,7 +680,7 @@
 				beforeLayerType="symbol"
 				manageHoverState
 			/>
-		{:else if drawGeomType === NewGeomTypes.POINT}
+		{:else if drawGeomType === MapGeomTypes.POINT}
 			<!-- id="new-geom-symbol-layer" -->
 			<SymbolLayer
 				id="new-entity-point-layer"
