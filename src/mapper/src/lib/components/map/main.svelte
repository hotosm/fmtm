<script lang="ts">
	import '$styles/page.css';
	import '$styles/button.css';
	import '$styles/map.css';
	import '@watergis/maplibre-gl-terradraw/dist/maplibre-gl-terradraw.css';
	import { onMount } from 'svelte';
	import {
		MapLibre,
		GeoJSON,
		FillLayer,
		LineLayer,
		hoverStateFilter,
		SymbolLayer,
		NavigationControl,
		ScaleControl,
		Control,
		ControlGroup,
		ControlButton,
		CircleLayer,
	} from 'svelte-maplibre';
	import type { PGlite } from '@electric-sql/pglite';
	import maplibre, { type MapGeoJSONFeature } from 'maplibre-gl';
	import { MaplibreTerradrawControl } from '@watergis/maplibre-gl-terradraw';
	import { Protocol } from 'pmtiles';
	import { polygon } from '@turf/helpers';
	import { buffer } from '@turf/buffer';
	import { bbox } from '@turf/bbox';
	import type { Position, Geometry as GeoJSONGeometry, FeatureCollection } from 'geojson';
	import { centroid } from '@turf/centroid';

	import LocationArcImg from '$assets/images/locationArc.png';
	import LocationDotImg from '$assets/images/locationDot.png';
	import BlackLockImg from '$assets/images/black-lock.png';
	import RedLockImg from '$assets/images/red-lock.png';
	import Arrow from '$assets/images/arrow.png';

	import { m } from '$translations/messages.js';
	import Legend from '$lib/components/map/legend.svelte';
	import LayerSwitcher from '$lib/components/map/layer-switcher.svelte';
	import Geolocation from '$lib/components/map/geolocation.svelte';
	import FlatGeobuf from '$lib/components/map/flatgeobuf-layer.svelte';
	import { getTaskStore } from '$store/tasks.svelte.ts';
	import { getCommonStore } from '$store/common.svelte.ts';
	import { getProjectSetupStepStore, getProjectBasemapStore } from '$store/common.svelte.ts';
	import { readFileFromOPFS } from '$lib/fs/opfs.ts';
	import { loadOfflinePmtiles } from '$lib/map/basemaps.ts';
	import { projectSetupStep as projectSetupStepEnum, MapGeomTypes } from '$constants/enums.ts';
	import { baseLayers, osmStyle, pmtilesStyle } from '$constants/baseLayers.ts';
	import { getEntitiesStatusStore } from '$store/entities.svelte.ts';
	import { clickOutside } from '$lib/map/click-outside.ts';

	type bboxType = [number, number, number, number];

	interface Props {
		projectOutlineCoords: Position[][];
		entitiesUrl: string;
		toggleActionModal: (value: 'task-modal' | 'entity-modal' | null) => void;
		projectId: number;
		setMapRef: (map: maplibregl.Map | undefined) => void;
		primaryGeomType: MapGeomTypes;
		draw?: boolean;
		drawGeomType: MapGeomTypes;
		syncButtonTrigger: () => void;
		handleDrawnGeom?: (drawInstance: any, geojson: GeoJSONGeometry) => void;
	}

	let {
		projectOutlineCoords,
		entitiesUrl,
		toggleActionModal,
		projectId,
		setMapRef,
		primaryGeomType,
		draw = false,
		drawGeomType,
		syncButtonTrigger,
		handleDrawnGeom,
	}: Props = $props();

	const primaryGeomLayerMapping = {
		POINT: 'entity-point-layer',
		POLYGON: 'entity-polygon-layer',
		POLYLINE: 'entity-line-layer',
	};

	const newGeomLayerMapping = {
		POINT: 'new-entity-point-layer',
		POLYGON: 'new-entity-polygon-layer',
		POLYLINE: 'new-entity-line-layer',
	};

	const cssValue = (property: string) => getComputedStyle(document.documentElement).getPropertyValue(property).trim();

	const commonStore = getCommonStore();
	const taskStore = getTaskStore();
	const projectSetupStepStore = getProjectSetupStepStore();
	const entitiesStore = getEntitiesStatusStore();
	const projectBasemapStore = getProjectBasemapStore();

	let db: PGlite | undefined = $derived(commonStore.db);
	let map: maplibregl.Map | undefined = $state();
	let loaded: boolean = $state(false);
	let selectedBaselayer: string = $state('OSM');
	let taskAreaClicked: boolean = $state(false);
	let projectSetupStep: number | null = $state(null);
	let lineWidth = $state(1); // Initial line width of the rejected entities (polygon)
	let circleRadius = $state(15); // Initial line width of the rejected entities (point)
	let expanding = true; // Whether the line is expanding
	let selectedControl: 'layer-switcher' | 'legend' | null = $state(null);
	let selectedStyleUrl: string | undefined = $state(undefined);
	let selectedFeatures: MapGeoJSONFeature[] = $state([]);

	let taskCentroidGeojson = $derived({
		...taskStore.featcol,
		features: taskStore.featcol?.features?.map((feat) => centroid(feat?.geometry, { properties: feat.properties })),
	});
	// Trigger adding the PMTiles layer to baselayers, if PmtilesUrl is set
	let allBaseLayers: maplibregl.StyleSpecification[] = $derived(
		projectBasemapStore.projectPmtilesUrl
			? [
					...baseLayers,
					{
						...pmtilesStyle,
						sources: {
							...pmtilesStyle.sources,
							pmtiles: {
								...pmtilesStyle.sources.pmtiles,
								url: projectBasemapStore.projectPmtilesUrl,
							},
						},
					},
				]
			: baseLayers,
	);
	// // This does not work! Infinite looping
	// // Trigger adding the PMTiles layer to baselayers, if PmtilesUrl is set
	// $effect(() => {
	// 	if (projectBasemapStore.projectPmtilesUrl) {
	// 		const layers = allBaseLayers
	// 		.filter((layer) => layer.name !== "PMTiles")
	// 		.push(
	// 			{
	// 				...pmtilesStyle,
	// 				sources: {
	// 					...pmtilesStyle.sources,
	// 					pmtiles: {
	// 						...pmtilesStyle.sources.pmtiles,
	// 						url: projectBasemapStore.projectPmtilesUrl,
	// 					},
	// 				},
	// 			},
	// 		)
	// 		allBaseLayers = layers;
	// 	}
	// })
	let displayDrawHelpText: boolean = $state(false);
	type DrawModeOptions = 'point' | 'linestring' | 'delete-selection' | 'polygon';
	const currentDrawMode: DrawModeOptions =
		drawGeomType === 'POLYLINE'
			? 'linestring'
			: drawGeomType
				? (drawGeomType.toLowerCase() as DrawModeOptions)
				: 'point';
	const drawControl = new MaplibreTerradrawControl({
		modes: [currentDrawMode, 'select', 'delete'],
		// Note We do not open the toolbar options, allowing the user
		// to simply click with a pre-defined mode active
		// open: true,
	});

	$effect(() => {
		projectSetupStep = +(projectSetupStepStore.projectSetupStep || 0);
	});

	// set the map ref to parent component
	$effect(() => {
		if (map) {
			setMapRef(map);
		}
	});

	// using this function since outside click of entity layer couldn't be tracked via FillLayer
	function handleMapClick(e: maplibregl.MapMouseEvent) {
		let entityLayerName: string = primaryGeomLayerMapping[primaryGeomType];
		let newEntityLayerName: string = newGeomLayerMapping[drawGeomType];

		// returns list of features of entity layer present on that clicked point
		const clickedEntityFeature =
			map?.queryRenderedFeatures(e.point, {
				layers: [entityLayerName],
			}) || [];
		const clickedNewEntityFeature =
			map?.queryRenderedFeatures(e.point, {
				layers: [newEntityLayerName],
			}) || [];

		const clickedFeatures = [...clickedEntityFeature, ...clickedNewEntityFeature];
		// if clicked coordinate contain more than multiple entities, assign it to a variable
		if (clickedFeatures.length > 1) {
			selectedFeatures = clickedFeatures;
		}

		// returns list of features of task layer present on that clicked point
		const clickedTaskFeature = map?.queryRenderedFeatures(e.point, {
			layers: ['task-fill-layer'],
		});

		if (clickedEntityFeature && clickedEntityFeature?.length > 0 && clickedFeatures?.length < 2) {
			// if clicked coordinate contains uploaded entity only
			const entityGeometry = clickedEntityFeature[0].geometry;
			const entityCentroid = centroid(entityGeometry);
			const clickedEntityId = clickedEntityFeature[0]?.properties?.entity_id;
			entitiesStore.setSelectedEntityId(clickedEntityId);
			entitiesStore.setSelectedEntityCoordinate({
				entityId: clickedEntityId,
				coordinate: entityCentroid?.geometry?.coordinates,
			});
		} else if (clickedNewEntityFeature && clickedNewEntityFeature?.length > 0 && clickedFeatures?.length < 2) {
			// if clicked coordinate contains new entity only
			const entityCentroid = centroid(clickedNewEntityFeature[0].geometry);
			const clickedEntityId = clickedNewEntityFeature[0]?.properties?.entity_id;
			entitiesStore.setSelectedEntityId(clickedEntityId);
			entitiesStore.setSelectedEntityCoordinate({
				entityId: clickedEntityId,
				coordinate: entityCentroid?.geometry?.coordinates,
			});
		} else {
			// if clicked coordinate doesn't contain any entity, clear the entity states
			entitiesStore.setSelectedEntityId(null);
			entitiesStore.setSelectedEntityCoordinate(null);
		}

		// if clicked point contains task layer
		if (clickedTaskFeature && clickedTaskFeature?.length > 0) {
			taskAreaClicked = true;
			const clickedTaskId = clickedTaskFeature[0]?.properties?.fid;
			taskStore.setSelectedTaskId(db, clickedTaskId, clickedTaskFeature[0]?.properties?.task_index);
			if (+(projectSetupStepStore.projectSetupStep || 0) === projectSetupStepEnum['task_selection']) {
				localStorage.setItem(`project-${projectId}-setup`, projectSetupStepEnum['complete_setup']);
				projectSetupStepStore.setProjectSetupStep(projectSetupStepEnum['complete_setup']);
			}
		}

		if (
			((clickedEntityFeature && clickedEntityFeature?.length > 0) ||
				(clickedNewEntityFeature && clickedNewEntityFeature?.length > 0)) &&
			clickedFeatures?.length < 2
		) {
			// if clicked coordinate contains either one uploaded entity or new entity, open entity actions modal
			selectedFeatures = [];
			toggleActionModal('entity-modal');
		} else if (clickedTaskFeature && clickedTaskFeature?.length > 0 && clickedFeatures?.length === 0) {
			// if clicked coordinate doesn't contain any entity but only task, open task actions modal
			selectedFeatures = [];
			toggleActionModal('task-modal');
		} else if (clickedFeatures?.length > 1) {
			// if multiple entities present
			toggleActionModal(null);
		} else {
			// clear task states i.e. unselect task and it's extract if clicked coordinate doesn't contain any entity or task
			taskStore.setSelectedTaskId(db, null, null);
		}
	}

	$effect(() => {
		if (map) {
			map.on('click', handleMapClick);
			// Cleanup on component unmount
			return () => {
				map?.off('click', handleMapClick);
			};
		}
	});

	// Workaround due to bug in @watergis/mapbox-gl-terradraw
	function removeTerraDrawLayers() {
		if (map) {
			if (map.getLayer('td-point')) map.removeLayer('td-point');
			if (map.getSource('td-point')) map.removeSource('td-point');

			if (map.getLayer('td-linestring')) map.removeLayer('td-linestring');
			if (map.getSource('td-linestring')) map.removeSource('td-linestring');

			if (map.getLayer('td-polygon')) map.removeLayer('td-polygon');
			if (map.getSource('td-polygon')) map.removeSource('td-polygon');

			if (map.getLayer('td-polygon-outline')) map.removeLayer('td-polygon-outline');
			if (map.getSource('td-polygon-outline')) map.removeSource('td-polygon-outline');
		}
	}
	// Add draw layer & handle emitted geom
	$effect(() => {
		if (draw) {
			map?.addControl(drawControl, 'top-left');
			displayDrawHelpText = true;

			const drawInstance = drawControl.getTerraDrawInstance();
			if (drawInstance && handleDrawnGeom) {
				drawInstance.setMode(currentDrawMode);

				drawInstance.on('finish', (id: string, _context: any) => {
					// Save the drawn geometry location, then delete all geoms from store
					const features: { id: string; geometry: GeoJSONGeometry }[] = drawInstance.getSnapshot();
					const drawnFeature = features.find((geom) => geom.id === id);
					let firstGeom: GeoJSONGeometry | null = null;
					if (drawnFeature && drawnFeature.geometry) {
						firstGeom = drawnFeature.geometry;
					} else {
						console.error(`Feature with id ${id} not found or has no geometry.`);
					}

					if (firstGeom) {
						handleDrawnGeom(drawInstance, firstGeom);
						displayDrawHelpText = false;
					}
				});
			}
		} else {
			removeTerraDrawLayers();
			map?.removeControl(drawControl);
			displayDrawHelpText = false;
		}
	});

	// Fit the map bounds to the project area
	$effect(() => {
		if (map && projectOutlineCoords) {
			const projectPolygon = polygon(projectOutlineCoords);
			const projectBuffer = buffer(projectPolygon, 100, { units: 'meters' });
			if (projectBuffer) {
				const projectBbox: bboxType = bbox(projectBuffer) as bboxType;
				map.fitBounds(projectBbox, { duration: 0 });
			}
		}
	});

	function zoomToProject() {
		const taskBuffer = buffer(taskStore.featcol, 5, { units: 'meters' });
		if (taskBuffer && map) {
			const taskBbox: [number, number, number, number] = bbox(taskBuffer) as [number, number, number, number];
			map?.fitBounds(taskBbox, { duration: 500 });
		}
	}

	onMount(async () => {
		// Register pmtiles protocol
		if (!maplibre.config.REGISTERED_PROTOCOLS.hasOwnProperty('pmtiles')) {
			let protocol = new Protocol();
			maplibre.addProtocol('pmtiles', protocol.tile);
		}

		// Attempt loading OPFS PMTiles layers on first load
		// note that this sets projectBasemapStore.projectPmtilesUrl
		const offlineBasemapFile = await readFileFromOPFS(`${projectId}/basemap.pmtiles`);
		if (offlineBasemapFile) {
			await loadOfflinePmtiles(projectId);
			selectedBaselayer = 'PMTiles';
		}

		const interval = setInterval(() => {
			if (drawGeomType === MapGeomTypes.POLYGON || drawGeomType === MapGeomTypes.POLYLINE) {
				if (expanding) {
					lineWidth += 0.3;
					if (lineWidth >= 4) expanding = false; // Maximum width
				} else {
					lineWidth -= 0.3;
					if (lineWidth <= 1) expanding = true; // Minimum width
				}
			} else if (drawGeomType === MapGeomTypes.POINT) {
				if (expanding) {
					circleRadius += 0.5;
					if (circleRadius >= 25) expanding = false; // Maximum radius
				} else {
					circleRadius -= 0.5;
					if (circleRadius <= 15) expanding = true; // Minimum radius
				}
			}
		}, 50); // Update every 50ms for smooth animation

		return () => {
			clearInterval(interval);
		};
	});
</script>

<!-- Note here we still use Svelte 4 on:click until svelte-maplibre migrates -->
<MapLibre
	bind:map
	bind:loaded
	style={osmStyle}
	class="map"
	center={[0, 0]}
	zoom={2}
	attributionControl={false}
	on:click={(_e) => {
		// deselect everything on click, to allow for re-selection
		// if the user clicks on a feature layer directly (on:click)
		taskAreaClicked = false;
		toggleActionModal(null);
		entitiesStore.setSelectedEntityId(null);
	}}
	images={[
		{ id: 'LOCKED_FOR_MAPPING', url: BlackLockImg },
		{ id: 'LOCKED_FOR_VALIDATION', url: RedLockImg },
		{ id: 'locationArc', url: LocationArcImg },
		{ id: 'locationDot', url: LocationDotImg },
		{ id: 'arrow', url: Arrow },
	]}
>
	<!-- Controls -->
	<NavigationControl position="top-left" showZoom={false} />
	<ScaleControl />
	<Control class="control" position="top-left">
		<ControlGroup>
			<ControlButton title="Zoom to project" on:click={zoomToProject}
				><hot-icon name="crop-free" class="icon"></hot-icon></ControlButton
			>
		</ControlGroup></Control
	>
	<Control class="control" position="bottom-right">
		{#if commonStore.offlineSyncPercentComplete}
			<div class="offline-sync-percent">{commonStore.offlineSyncPercentComplete}%</div>
		{/if}
		<div class="content">
			<sl-icon-button
				name="arrow-repeat"
				label="Sync"
				disabled={entitiesStore.syncEntityStatusManuallyLoading || commonStore.offlineDataIsSyncing}
				class={`sync-button ${
					(entitiesStore.syncEntityStatusManuallyLoading || commonStore.offlineDataIsSyncing) && 'animate-spin'
				}`}
				onclick={async () => syncButtonTrigger()}
				onkeydown={async (e: KeyboardEvent) => {
					e.key === 'Enter' && syncButtonTrigger();
				}}
				role="button"
				tabindex="0"
			></sl-icon-button>
		</div>
		<div
			class="layer-switcher"
			aria-label="layer switcher"
			onclick={() => {
				selectedControl = 'layer-switcher';
				toggleActionModal(null);
			}}
			role="button"
			onkeydown={(e) => {
				if (e.key === 'Enter') {
					selectedControl = 'layer-switcher';
					toggleActionModal(null);
				}
			}}
			tabindex="0"
		>
			<img class="basemap-icon" src={selectedStyleUrl} alt="Basemap Icon" />
		</div>
		<div
			aria-label="toggle legend"
			class="toggle-legend"
			onclick={() => {
				selectedControl = 'legend';
				toggleActionModal(null);
			}}
			role="button"
			onkeydown={(e) => {
				if (e.key === 'Enter') {
					selectedControl = 'legend';
					toggleActionModal(null);
				}
			}}
			tabindex="0"
		>
			<hot-icon name="legend-toggle" class="icon"></hot-icon>
		</div>
	</Control>
	<!-- Add the Geolocation GeoJSON layer to the map -->
	<Geolocation {map}></Geolocation>
	<!-- The task area geojson -->
	<GeoJSON id="tasks" data={taskStore.featcol} promoteId="fid">
		<FillLayer
			id="task-fill-layer"
			hoverCursor="pointer"
			paint={{
				'fill-color': [
					'match',
					['get', 'state'],
					'UNLOCKED_TO_MAP',
					cssValue('--task-unlocked-to-map'),
					'LOCKED_FOR_MAPPING',
					cssValue('--task-locked-for-mapping'),
					'UNLOCKED_TO_VALIDATE',
					cssValue('--task-unlocked-to-validate'),
					'LOCKED_FOR_VALIDATION',
					cssValue('--task-locked-for-validation'),
					'UNLOCKED_DONE',
					cssValue('--task-unlocked-done'),
					cssValue('--task-unlocked-to-map'), // default color if no match,
				],
				'fill-opacity': hoverStateFilter(0.3, 0),
			}}
			beforeLayerType="symbol"
			manageHoverState
		/>
		<LineLayer
			layout={{ 'line-cap': 'round', 'line-join': 'round' }}
			paint={{
				'line-color': [
					'case',
					['==', ['get', 'fid'], taskStore.selectedTaskId],
					cssValue('--task-outline-selected'),
					cssValue('--task-outline'),
				],
				'line-width': 3,
				'line-opacity': ['case', ['==', ['get', 'fid'], taskStore.selectedTaskId], 1, 0.35],
			}}
			beforeLayerType="symbol"
			manageHoverState
		/>
	</GeoJSON>
	<GeoJSON id="tasks-centroid" data={taskCentroidGeojson} promoteId="fid">
		<SymbolLayer
			applyToClusters={false}
			hoverCursor="pointer"
			layout={{
				'icon-image': [
					'case',
					['==', ['get', 'state'], 'LOCKED_FOR_MAPPING'],
					'LOCKED_FOR_MAPPING',
					['==', ['get', 'state'], 'LOCKED_FOR_VALIDATION'],
					'LOCKED_FOR_VALIDATION',
					'',
				],
				'symbol-placement': 'point',
				'icon-allow-overlap': true,
			}}
		/>
	</GeoJSON>
	<!-- The features / entities -->
	{#if entitiesUrl}
		<FlatGeobuf
			id="entities"
			url={entitiesStore.fgbOpfsUrl || entitiesUrl}
			extent={taskStore.selectedTaskGeom}
			extractGeomCols={true}
			promoteId="id"
			processGeojson={(geojsonData) => entitiesStore.addStatusToGeojsonProperty(geojsonData)}
			geojsonUpdateDependency={[entitiesStore.entitiesList]}
			cluster={primaryGeomType === MapGeomTypes.POINT ? { radius: 500 } : undefined}
		>
			{#if primaryGeomType === MapGeomTypes.POLYGON}
				<FillLayer
					id="entity-polygon-layer"
					paint={{
						'fill-opacity': ['match', ['get', 'status'], 'MARKED_BAD', 0, 0.6],
						'fill-color': [
							'match',
							['get', 'status'],
							'READY',
							cssValue('--entity-ready'),
							'OPENED_IN_ODK',
							cssValue('--entity-opened-in-odk'),
							'SURVEY_SUBMITTED',
							cssValue('--entity-survey-submitted'),
							'VALIDATED',
							cssValue('--entity-validated'),
							'MARKED_BAD',
							cssValue('--entity-marked-bad'),
							cssValue('--entity-ready'),
						],
					}}
					beforeLayerType="symbol"
					manageHoverState
				/>
				<LineLayer
					layout={{ 'line-cap': 'round', 'line-join': 'round' }}
					paint={{
						'line-color': [
							'case',
							['==', ['get', 'entity_id'], entitiesStore.selectedEntity?.entity_id || ''],
							cssValue('--entity-outline-selected'),
							cssValue('--entity-outline'),
						],
						'line-width': ['case', ['==', ['get', 'entity_id'], entitiesStore.selectedEntity?.entity_id || ''], 1, 0.7],
						'line-opacity': ['case', ['==', ['get', 'entity_id'], entitiesStore.selectedEntity?.entity_id || ''], 1, 1],
					}}
					beforeLayerType="symbol"
					manageHoverState
				/>
			{:else if primaryGeomType === MapGeomTypes.POINT}
				<CircleLayer
					id="entity-point-cluster"
					applyToClusters
					hoverCursor="pointer"
					paint={{
						'circle-color': '#2C3038',
						'circle-opacity': 0.7,
						'circle-radius': ['step', ['get', 'point_count'], 20, 10, 30, 100, 35],
						'circle-stroke-color': '#929DB3',
						'circle-stroke-width': 5,
					}}
					manageHoverState
				></CircleLayer>
				<SymbolLayer
					id="entity-point-cluster-label"
					interactive={false}
					applyToClusters
					layout={{
						'text-field': ['get', 'point_count'],
						'text-size': 12,
						'text-offset': [0, -0.1],
					}}
					paint={{
						'text-color': '#ffffff',
					}}
				/>
				<CircleLayer
					id="entity-point-layer"
					applyToClusters={false}
					hoverCursor="pointer"
					paint={{
						'circle-color': [
							'match',
							['get', 'status'],
							'READY',
							cssValue('--entity-ready'),
							'OPENED_IN_ODK',
							cssValue('--entity-opened-in-odk'),
							'SURVEY_SUBMITTED',
							cssValue('--entity-survey-submitted'),
							'VALIDATED',
							cssValue('--entity-validated'),
							'MARKED_BAD',
							cssValue('--entity-marked-bad'),
							cssValue('--entity-ready'),
						],
						'circle-radius': 8,
						'circle-stroke-width': 1,
						'circle-stroke-color': [
							'case',
							['==', ['get', 'entity_id'], entitiesStore.selectedEntity?.entity_id || ''],
							cssValue('--entity-outline-selected'),
							cssValue('--entity-outline'),
						],
					}}
<<<<<<< HEAD
				></CircleLayer>
=======
				/>
			{:else if primaryGeomType === MapGeomTypes.POLYLINE}
				<LineLayer
					id="entity-line-layer"
					layout={{ 'line-cap': 'round', 'line-join': 'round' }}
					paint={{
						'line-color': [
							'match',
							['get', 'status'],
							'READY',
							cssValue('--entity-ready'),
							'OPENED_IN_ODK',
							cssValue('--entity-opened-in-odk'),
							'SURVEY_SUBMITTED',
							cssValue('--entity-survey-submitted'),
							'VALIDATED',
							cssValue('--entity-validated'),
							'MARKED_BAD',
							cssValue('--entity-marked-bad'),
							cssValue('--entity-ready'), // default color if no match is found
						],
						'line-width': ['case', ['==', ['get', 'entity_id'], entitiesStore.selectedEntity?.entity_id || ''], 4, 3],
						'line-opacity': [
							'case',
							['==', ['get', 'entity_id'], entitiesStore.selectedEntity?.entity_id || ''],
							1,
							0.8,
						],
					}}
					beforeLayerType="symbol"
					manageHoverState
				/>
>>>>>>> b84cdde8
			{/if}
		</FlatGeobuf>
	{/if}
	<GeoJSON id="bad-geoms" data={entitiesStore.badGeomFeatcol}>
		{#if drawGeomType === MapGeomTypes.POLYGON}
			<FillLayer
				id="bad-geom-fill-layer"
				hoverCursor="pointer"
				paint={{
					'fill-color': cssValue('--sl-color-primary-700'),
					'fill-opacity': 0.3,
				}}
				beforeLayerType="symbol"
				manageHoverState
			/>
			<LineLayer
				layout={{ 'line-cap': 'round', 'line-join': 'round' }}
				paint={{
					'line-color': cssValue('--sl-color-primary-700'),
					'line-width': lineWidth,
				}}
				beforeLayerType="symbol"
				manageHoverState
			/>
		{:else if drawGeomType === MapGeomTypes.POINT}
			<CircleLayer
				id="bad-geom-circle-layer"
				hoverCursor="pointer"
				paint={{
					'circle-color': cssValue('--sl-color-primary-700'),
					'circle-opacity': 0.4,
					'circle-radius': circleRadius,
					'circle-stroke-opacity': hoverStateFilter(0, 1),
				}}
			/>
		{:else if drawGeomType === MapGeomTypes.POLYLINE}
			<LineLayer
				layout={{ 'line-cap': 'round', 'line-join': 'round' }}
				paint={{
					'line-color': cssValue('--sl-color-primary-700'),
					'line-width': lineWidth,
				}}
				beforeLayerType="symbol"
				manageHoverState
			/>
		{/if}
	</GeoJSON>
	<GeoJSON id="new-geoms" data={entitiesStore.addStatusToGeojsonProperty(entitiesStore.newGeomFeatcol)}>
		{#if drawGeomType === MapGeomTypes.POLYGON}
			<FillLayer
				id="new-entity-polygon-layer"
				hoverCursor="pointer"
				paint={{
					'fill-opacity': ['match', ['get', 'status'], 'MARKED_BAD', 0, 0.6],
					'fill-color': [
						'match',
						['get', 'status'],
						'READY',
						cssValue('--entity-ready'),
						'OPENED_IN_ODK',
						cssValue('--entity-opened-in-odk'),
						'SURVEY_SUBMITTED',
						cssValue('--entity-survey-submitted'),
						'VALIDATED',
						cssValue('--entity-validated'),
						'MARKED_BAD',
						cssValue('--entity-marked-bad'),
						cssValue('--entity-ready'), // default color if no match is found
					],
				}}
				beforeLayerType="symbol"
				manageHoverState
			/>
			<LineLayer
				layout={{ 'line-cap': 'round', 'line-join': 'round' }}
				paint={{
					'line-color': [
						'case',
						['==', ['get', 'entity_id'], entitiesStore.selectedEntity?.entity_id || ''],
						cssValue('--entity-outline-selected'),
						cssValue('--entity-outline'),
					],
					'line-width': ['case', ['==', ['get', 'entity_id'], entitiesStore.selectedEntity?.entity_id || ''], 1, 0.7],
					'line-opacity': ['case', ['==', ['get', 'entity_id'], entitiesStore.selectedEntity?.entity_id || ''], 1, 1],
				}}
				beforeLayerType="symbol"
				manageHoverState
			/>
		{:else if drawGeomType === MapGeomTypes.POINT}
<<<<<<< HEAD
			<CircleLayer
=======
			<SymbolLayer
>>>>>>> b84cdde8
				id="new-entity-point-layer"
				applyToClusters={false}
				hoverCursor="pointer"
				paint={{
					'circle-color': [
						'match',
						['get', 'status'],
						'READY',
						cssValue('--entity-ready'),
						'OPENED_IN_ODK',
						cssValue('--entity-opened-in-odk'),
						'SURVEY_SUBMITTED',
						cssValue('--entity-survey-submitted'),
						'VALIDATED',
						cssValue('--entity-validated'),
						'MARKED_BAD',
						cssValue('--entity-marked-bad'),
						cssValue('--entity-ready'),
					],
					'circle-radius': 8,
					'circle-stroke-width': 1,
					'circle-stroke-color': [
						'case',
						['==', ['get', 'entity_id'], entitiesStore.selectedEntity?.entity_id || ''],
						cssValue('--entity-outline-selected'),
						cssValue('--entity-outline'),
					],
				}}
<<<<<<< HEAD
			></CircleLayer>
=======
			/>
		{:else if drawGeomType === MapGeomTypes.POLYLINE}
			<LineLayer
				id="new-entity-line-layer"
				layout={{ 'line-cap': 'round', 'line-join': 'round' }}
				paint={{
					'line-color': [
						'match',
						['get', 'status'],
						'READY',
						cssValue('--entity-ready'),
						'OPENED_IN_ODK',
						cssValue('--entity-opened-in-odk'),
						'SURVEY_SUBMITTED',
						cssValue('--entity-survey-submitted'),
						'VALIDATED',
						cssValue('--entity-validated'),
						'MARKED_BAD',
						cssValue('--entity-marked-bad'),
						cssValue('--entity-ready'), // default color if no match is found
					],
					'line-width': ['case', ['==', ['get', 'entity_id'], entitiesStore.selectedEntity?.entity_id || ''], 4, 3],
					'line-opacity': ['case', ['==', ['get', 'entity_id'], entitiesStore.selectedEntity?.entity_id || ''], 1, 0.8],
				}}
				beforeLayerType="symbol"
				manageHoverState
			/>
>>>>>>> b84cdde8
		{/if}
	</GeoJSON>

	<!-- pulse effect layer representing rejected entities -->

	<!-- Offline pmtiles, if present (alternative approach, not baselayer) -->
	<!-- {#if projectBasemapStore.projectPmtilesUrl}
	<RasterTileSource
		url={projectBasemapStore.projectPmtilesUrl}
		tileSize={512}
	>
		<RasterLayer id="pmtile-basemap" paint={{'raster-opacity': 0.8}}></RasterLayer>
	</RasterTileSource>
	{/if} -->

	<!-- Help text for user on first load -->
	{#if projectSetupStep === projectSetupStepEnum['task_selection']}
		<div class="help-text">
			<p>{m['map.click_on_a_task']()}</p>
		</div>
	{/if}

	<!-- Help for drawing a new geometry -->
	{#if displayDrawHelpText}
		<div class="help-text-2">
			<p>{m['map.click_on_the_map']()}</p>
		</div>
	{/if}
</MapLibre>

<div
	use:clickOutside
	onclick_outside={() => (selectedControl = null)}
	class={`map-control-container ${selectedControl ? 'selected' : 'not-selected'}`}
>
	<div class="wrapper">
		<div class="icon-container">
			<hot-icon
				name="close"
				class="icon"
				onclick={() => (selectedControl = null)}
				onkeydown={(e: KeyboardEvent) => {
					if (e.key === 'Enter') {
						selectedControl = null;
					}
				}}
				role="button"
				tabindex="0"
			></hot-icon>
		</div>
		<LayerSwitcher
			{map}
			styles={allBaseLayers}
			sourcesIdToReAdd={['tasks', 'entities', 'geolocation', 'tasks-centroid', 'bad-geoms', 'new-geoms']}
			selectedStyleName={selectedBaselayer}
			{selectedStyleUrl}
			setSelectedStyleUrl={(style) => (selectedStyleUrl = style)}
			isOpen={selectedControl === 'layer-switcher'}
		></LayerSwitcher>
		<Legend isOpen={selectedControl === 'legend'} />
	</div>
</div>

{#if selectedFeatures?.length > 1}
	<div class="select-entities-modal">
		<div class="content">
			<div class="icon">
				<hot-icon
					name="close"
					onclick={() => (selectedFeatures = [])}
					onkeydown={(e: KeyboardEvent) => {
						if (e.key === 'Enter') {
							selectedFeatures = [];
						}
					}}
					role="button"
					tabindex="0"
				></hot-icon>
			</div>

			<div>
				{#each selectedFeatures as feature, index}
					<div class="entity">
						<div class="header">
							<h5>{index + 1}. {feature.properties.entity_id}</h5>
							<p class={`status ${feature.properties.status}`}>{m[`entity_states.${feature.properties.status}`]()}</p>
						</div>
						<div class="button-wrapper">
							<sl-button
								variant="primary"
								size="small"
								onclick={() => {
									const entityCentroid = centroid(feature.geometry);
									const clickedEntityId = feature?.properties?.entity_id;
									entitiesStore.setSelectedEntityId(clickedEntityId);
									entitiesStore.setSelectedEntityCoordinate({
										entityId: clickedEntityId,
										coordinate: entityCentroid?.geometry?.coordinates,
									});
									selectedFeatures = [];
									toggleActionModal('entity-modal');
								}}
								onkeydown={() => {}}
								role="button"
								tabindex="0"
							>
								{m['popup.select_this_feature']()}
							</sl-button>
						</div>
					</div>
				{/each}
			</div>
		</div>
	</div>
{/if}<|MERGE_RESOLUTION|>--- conflicted
+++ resolved
@@ -643,10 +643,7 @@
 							cssValue('--entity-outline'),
 						],
 					}}
-<<<<<<< HEAD
 				></CircleLayer>
-=======
-				/>
 			{:else if primaryGeomType === MapGeomTypes.POLYLINE}
 				<LineLayer
 					id="entity-line-layer"
@@ -678,7 +675,6 @@
 					beforeLayerType="symbol"
 					manageHoverState
 				/>
->>>>>>> b84cdde8
 			{/if}
 		</FlatGeobuf>
 	{/if}
@@ -768,11 +764,7 @@
 				manageHoverState
 			/>
 		{:else if drawGeomType === MapGeomTypes.POINT}
-<<<<<<< HEAD
 			<CircleLayer
-=======
-			<SymbolLayer
->>>>>>> b84cdde8
 				id="new-entity-point-layer"
 				applyToClusters={false}
 				hoverCursor="pointer"
@@ -801,10 +793,7 @@
 						cssValue('--entity-outline'),
 					],
 				}}
-<<<<<<< HEAD
 			></CircleLayer>
-=======
-			/>
 		{:else if drawGeomType === MapGeomTypes.POLYLINE}
 			<LineLayer
 				id="new-entity-line-layer"
@@ -831,7 +820,6 @@
 				beforeLayerType="symbol"
 				manageHoverState
 			/>
->>>>>>> b84cdde8
 		{/if}
 	</GeoJSON>
 
