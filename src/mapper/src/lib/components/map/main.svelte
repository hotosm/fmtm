--- conflicted
+++ resolved
@@ -594,7 +594,6 @@
 				/>
 			{:else if primaryGeomType === MapGeomTypes.POINT}
 				<CircleLayer
-<<<<<<< HEAD
 					id="entity-point-cluster"
 					applyToClusters
 					hoverCursor="pointer"
@@ -621,8 +620,6 @@
 					}}
 				/>
 				<CircleLayer
-=======
->>>>>>> e751f764
 					id="entity-point-layer"
 					applyToClusters={false}
 					hoverCursor="pointer"
