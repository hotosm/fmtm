--- conflicted
+++ resolved
@@ -79,8 +79,6 @@
 				]
 			: []),
 	]);
-<<<<<<< HEAD
-=======
 
 	// using this function since outside click of entity layer couldn't be tracked via FillLayer
 	function handleMapClick(e: maplibregl.MapMouseEvent) {
@@ -130,7 +128,6 @@
 			};
 		}
 	});
->>>>>>> 84db8950
 
 	$effect(() => {
 		projectSetupStep = +projectSetupStepStore.projectSetupStep;
