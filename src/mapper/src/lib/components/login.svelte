<script lang="ts">
	import '$styles/login.css';
	import OSMLogo from '$assets/images/osm-logo.png';
	import GoogleLogo from '$assets/images/google-logo.svg';
	import { loginRedirect } from '$lib/api/login';
	import { getLoginStore } from '$store/login.svelte.ts';
	import type { LoginProviderKey } from '$store/common.svelte.ts';
	import { getCommonStore } from '$store/common.svelte.ts';

	const commonStore = getCommonStore();
	const loginStore = getLoginStore();

	type LoginOption = {
		id: LoginProviderKey;
		name: string;
		image: string;
	};
	const ALL_LOGIN_PROVIDERS: Record<LoginProviderKey, Omit<LoginOption, 'id'>> = {
		osm: {
			name: 'Sign in with OSM',
			image: OSMLogo,
<<<<<<< HEAD
=======
			description: 'Edits made in Field-TM will be credited to your OSM account.',
>>>>>>> 72872d7f
		},
		google: {
			name: 'Sign in with Google',
			image: GoogleLogo,
		}
	};
	// Determine enabled providers from config (default enabled, unless disabled)
	const loginOptions: LoginOption[] = Object.entries(ALL_LOGIN_PROVIDERS)
		.filter(([key]) => commonStore.config?.loginProviders?.[key as LoginProviderKey] !== false)
		.map(([key, info]) => ({
			id: key as LoginProviderKey,
			...info,
		}));

	// 🧼 Refs / handlers
	let dialogRef;

	const handleSignIn = async (selectedOption: LoginProviderKey) => {
		loginRedirect(selectedOption);
	};
</script>

<hot-dialog
	bind:this={dialogRef}
	class="login-dialog"
	open={loginStore.isLoginModalOpen}
	onsl-hide={() => {
		loginStore.toggleLoginModal(false);
	}}
	noHeader
>
	<div class="content">
		<div class="header">
			<p class="title">Sign In</p>
			<hot-icon
				name="close"
				onclick={() => loginStore.toggleLoginModal(false)}
				role="button"
				tabindex="0"
				onkeydown={(e: KeyboardEvent) => {
					if (e.key === 'Enter') loginStore.toggleLoginModal(false);
				}}
			></hot-icon>
		</div>
		<div class="subtitle">Select an account type to sign in</div>
		<div class="options">
			{#each loginOptions as option}
				<div
					id={option.id}
					onclick={() => handleSignIn(option.id)}
					role="button"
					onkeydown={(e: KeyboardEvent) => {
						if (e.key === 'Enter') {
							handleSignIn(option.id);
						}
					}}
					tabindex="0"
					class="option"
				>
					<img src={option?.image} class="image" alt="personal osm account" />

					<div class="name-desc">
						<div class="option-name">{option.name}</div>
						{#if option.description}
							<div>{option.description}</div>
						{/if}
					</div>
				</div>
			{/each}
		</div>
	</div>
</hot-dialog><|MERGE_RESOLUTION|>--- conflicted
+++ resolved
@@ -19,15 +19,11 @@
 		osm: {
 			name: 'Sign in with OSM',
 			image: OSMLogo,
-<<<<<<< HEAD
-=======
-			description: 'Edits made in Field-TM will be credited to your OSM account.',
->>>>>>> 72872d7f
 		},
 		google: {
 			name: 'Sign in with Google',
 			image: GoogleLogo,
-		}
+		},
 	};
 	// Determine enabled providers from config (default enabled, unless disabled)
 	const loginOptions: LoginOption[] = Object.entries(ALL_LOGIN_PROVIDERS)
