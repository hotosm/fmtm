<script lang="ts">
	import '$styles/page.css';
	import '$styles/button.css';
	import type { PageData } from './$types';
	import { onMount, onDestroy } from 'svelte';
	import type { ShapeStream } from '@electric-sql/client';
	import { polygon } from '@turf/helpers';
	import { buffer } from '@turf/buffer';
	import { bbox } from '@turf/bbox';
	import type SlTabGroup from '@shoelace-style/shoelace/dist/components/tab-group/tab-group.component.js';
	import type SlDialog from '@shoelace-style/shoelace/dist/components/dialog/dialog.component.js';

	import { m } from '$translations/messages.js';
	import ImportQrGif from '$assets/images/importQr.gif';
	import BottomSheet from '$lib/components/bottom-sheet.svelte';
	import MapComponent from '$lib/components/map/main.svelte';
	import QRCodeComponent from '$lib/components/qrcode.svelte';
	import BasemapComponent from '$lib/components/offline/basemaps.svelte';
	import DialogTaskActions from '$lib/components/dialog-task-actions.svelte';
	import DialogEntityActions from '$lib/components/dialog-entities-actions.svelte';
	import OdkWebFormsWrapper from '$lib/components/forms/wrapper.svelte';
	import type { ProjectTask } from '$lib/types';
	import { openOdkCollectNewFeature } from '$lib/odk/collect';
	import { convertDateToTimeAgo } from '$lib/utils/datetime';
	import { getTaskStore, getTaskEventStream } from '$store/tasks.svelte.ts';
	import { getEntitiesStatusStore, getEntityStatusStream, getNewBadGeomStream } from '$store/entities.svelte.ts';
	import More from '$lib/components/more/index.svelte';
	import { getProjectSetupStepStore, getCommonStore, getAlertStore } from '$store/common.svelte.ts';
	import { projectSetupStep as projectSetupStepEnum } from '$constants/enums.ts';
	import type { SlDrawer } from '@shoelace-style/shoelace';

	interface Props {
		data: PageData;
	}

	let { data }: Props = $props();

	let webFormsRef: HTMLElement | undefined = $state();
	let displayWebFormsDrawer = $state(false);

	let maplibreMap: maplibregl.Map | undefined = $state(undefined);
	let tabGroup: SlTabGroup;
	let openedActionModal: 'entity-modal' | 'task-modal' | null = $state(null);
	let infoDialogRef: SlDialog | null = $state(null);
	let isDrawEnabled: boolean = $state(false);
	let latestEventTime: string = $state('');
	let isGeometryCreationLoading: boolean = $state(false);
	
	const taskStore = getTaskStore();
	const entitiesStore = getEntitiesStatusStore();
	const commonStore = getCommonStore();
	const alertStore = getAlertStore();

	const taskEventStream = getTaskEventStream(data.projectId);
	const entityStatusStream = getEntityStatusStream(data.projectId);
	const newBadGeomStream = getNewBadGeomStream(data.projectId);

	const selectedEntityId = $derived(entitiesStore.selectedEntity);
<<<<<<< HEAD
	const latestEvent = $derived(taskStore.latestEvent);
	const commentMention = $derived(taskStore.commentMention);
=======
	const enableWebforms = $derived(commonStore.config?.enableWebforms || false);
>>>>>>> aed17b3e

	// Update the geojson task states when a new event is added
	$effect(() => {
		if (latestEvent) {
			taskStore.appendTaskStatesToFeatcol(data.project.tasks);
		}
	});

	$effect(() => {
		let taskIdIndexMap: Record<number, number> = {};
		if (data?.project?.tasks && data?.project?.tasks?.length > 0) {
			data?.project?.tasks?.forEach((task: ProjectTask) => {
				taskIdIndexMap[task.id] = task.project_task_index;
			});
		}
		taskStore.setTaskIdIndexMap(taskIdIndexMap);
	});

	// update the latest time time every minute
	$effect(() => {
		const updateLatestTime = () => {
			if (latestEvent?.created_at) {
				latestEventTime = convertDateToTimeAgo(latestEvent.created_at);
			}
		};

		updateLatestTime();

		const interval = setInterval(updateLatestTime, 60000);

		return () => clearInterval(interval); // Cleanup interval on unmount
	});

	function zoomToTask(taskId: number, fitOptions?: Record<string, any> =  {duration: 0}) {
		const taskObj = data.project.tasks.find((task: ProjectTask) => task.id === taskId);

		if (!taskObj) return;
		// Set as selected task for buttons
		taskStore.setSelectedTaskId(taskObj.id, taskObj?.task_index);

		const taskPolygon = polygon(taskObj.outline.coordinates);
		const taskBuffer = buffer(taskPolygon, 5, { units: 'meters' });
		if (taskBuffer && maplibreMap) {
			const taskBbox: [number, number, number, number] = bbox(taskBuffer) as [number, number, number, number];
			maplibreMap.fitBounds(taskBbox, fitOptions);
		}

		// Open the map tab
		tabGroup.show('map');
	}

	onMount(async () => {
		await entitiesStore.subscribeToNewBadGeom(newBadGeomStream);

		// In store/tasks.svelte.ts
		await taskStore.subscribeToEvents(taskEventStream);
		await taskStore.appendTaskStatesToFeatcol(data.project.tasks);
	});

	onDestroy(() => {
		taskEventStream?.unsubscribeAll();
	});

	$effect(() => {
		entitiesStore.syncEntityStatus(data.projectId);
	});

	$effect(() => {
		entitiesStore.entitiesList;
		let entityStatusStream: ShapeStream | undefined;

		if (entitiesStore.entitiesList?.length === 0) return;
		async function getEntityStatus() {
			entityStatusStream = getEntityStatusStream(data.projectId);
			await entitiesStore.subscribeToEntityStatusUpdates(entityStatusStream, entitiesStore.entitiesList);
		}

		getEntityStatus();
		return () => {
			entityStatusStream?.unsubscribeAll();
		};
	});
	const projectSetupStepStore = getProjectSetupStepStore();

	$effect(() => {
		// if project loaded for the first time, set projectSetupStep to 1 else get it from localStorage
		if (!localStorage.getItem(`project-${data.projectId}-setup`)) {
			// if webforms enabled, avoid project load in odk step
			if (enableWebforms) {
				localStorage.setItem(`project-${data.projectId}-setup`, projectSetupStepEnum['task_selection'].toString());
				projectSetupStepStore.setProjectSetupStep(projectSetupStepEnum['task_selection']);
			} else {
				localStorage.setItem(`project-${data.projectId}-setup`, projectSetupStepEnum['odk_project_load'].toString());
				projectSetupStepStore.setProjectSetupStep(projectSetupStepEnum['odk_project_load']);
			}
		} else {
			const projectStep = localStorage.getItem(`project-${data.projectId}-setup`);
			projectSetupStepStore.setProjectSetupStep(projectStep ? +projectStep : 0);
		}
		// if project loaded for the first time then show qrcode tab
		if (+(projectSetupStepStore.projectSetupStep || 0) === projectSetupStepEnum['odk_project_load']) {
			if (tabGroup) {
				tabGroup.updateComplete.then(() => {
					tabGroup.show('qrcode');
				});
			}
		}
	});

	let newFeatureDrawInstance: any = $state(null);
	let newFeatureGeom: any = $state(null);

	function cancelMapNewFeatureInODK() {
		newFeatureDrawInstance.clear();
		isDrawEnabled = false;
		newFeatureDrawInstance = null;
		newFeatureGeom = null;
	}

	async function mapNewFeatureInODK() {
		{
			/*
			1: create entity in ODK of newly created feature
			2: create geom record to show the feature on map
			3: pass entity uuid to ODK intent URL as a param 
			*/
		}
		try {
			isGeometryCreationLoading = true;
			const entity = await entitiesStore.createEntity(data.projectId, {
				type: 'FeatureCollection',
				features: [{ type: 'Feature', geometry: newFeatureGeom, properties: {} }],
			});
			await entitiesStore.createGeomRecord(data.projectId, {
				status: 'NEW',
				geojson: { type: 'Feature', geometry: newFeatureGeom, properties: { entity_id: entity.uuid } },
				project_id: data.projectId,
			});
			entitiesStore.syncEntityStatus(data.projectId);
			cancelMapNewFeatureInODK();
			openOdkCollectNewFeature(data?.project?.odk_form_id, entity.uuid);
		} catch (error) {
			alertStore.setAlert({ message: 'Unable to create entity', variant: 'danger' });
		} finally {
			isGeometryCreationLoading = false;
		}
	}
</script>

<!-- There is a new event to display in the top right corner -->
{#if latestEvent}
	<div
		id="notification-banner"
		class="absolute z-10 top-15 sm:top-18.8 right-0 font-sans flex bg-white text-black bg-opacity-70 text-sm sm:text-base px-1 rounded-bl-md"
	>
		<b class="">{latestEventTime}</b>&nbsp;| {latestEvent.event}
		on task {taskStore.taskIdIndexMap[latestEvent.task_id]} by {latestEvent.username || 'anon'}
	</div>
{/if}

<!-- Alert shown when user is tagged on a comment when they is active -->
{#if commentMention}
	<div class="absolute top-25 z-50 left-0 right-0 mx-5">
		<sl-alert open={true} variant="neutral" style="padding: 0px;">
			<sl-icon slot="icon" name="chat" class="mb-auto mt-7 animate-pulse"></sl-icon>
			<strong>{commentMention?.username} mentioned you on a comment</strong><br />
			<p>{commentMention?.comment?.replace(/#submissionId:uuid:[\w-]+|#featureId:[\w-]+/g, '')?.trim()}</p>
			<div class="mt-3 ml-auto w-fit">
				<sl-button
					onclick={() => {
						taskStore.dismissCommentMention();
					}}
					onkeydown={(e: KeyboardEvent) => {
						if (e.key === 'Enter') {
							taskStore.dismissCommentMention();
						}
					}}
					role="button"
					tabindex="0"
					size="small"
					class="link-gray w-fit"
				>
					<span class="font-barlow font-medium text-xs uppercase">Dismiss</span>
				</sl-button>
				<sl-button
					onclick={() => {
						zoomToTask(commentMention.task_id, { duration: 0, padding:	{bottom: 325} });
						const osmId = commentMention?.comment?.split(' ')?.[1]?.replace('#featureId:', '');
						entitiesStore.setSelectedEntity(osmId);
						openedActionModal = 'entity-modal'
						taskStore.dismissCommentMention();
					}}
					onkeydown={(e: KeyboardEvent) => {
						if (e.key === 'Enter') {
							const osmId = commentMention?.comment?.split(' ')?.[1]?.replace('#featureId:', '');
							if (osmId) {
								entitiesStore.setSelectedEntity(osmId);
							}
							taskStore.dismissCommentMention();
						}
					}}
					role="button"
					tabindex="0"
					size="small"
					class="link-red w-fit"
				>
					<span class="font-barlow font-medium text-xs uppercase">Tap to View</span>
				</sl-button>
			</div>
		</sl-alert>
	</div>
{/if}

<!-- The main page -->
<div class="h-[calc(100svh-3.699rem)] sm:h-[calc(100svh-4.625rem)] font-barlow" style="position: relative">
	<MapComponent
		setMapRef={(map) => {
			maplibreMap = map;
		}}
		toggleActionModal={(value) => {
			openedActionModal = value;
		}}
		projectOutlineCoords={data.project.outline.coordinates}
		projectId={data.projectId}
		entitiesUrl={data.project.data_extract_url}
		primaryGeomType={data.project.primary_geom_type}
		draw={isDrawEnabled}
		drawGeomType={data.project?.new_geom_type}
		handleDrawnGeom={(drawInstance, geom) => {
			newFeatureDrawInstance = drawInstance;
			newFeatureGeom = geom;
			// after drawing a feature, allow user to modify the drawn feature
			newFeatureDrawInstance.setMode('select');
		}}
	></MapComponent>

	{#if newFeatureGeom}
		<div class="absolute top-8 left-0 right-0 z-20 flex items-center justify-center pointer-events-none">
			<div class="pointer-events-auto bg-white px-4 py-2 rounded-md shadow-lg w-fit max-w-[65%]">
				<p class="mb-2">Is the geometry in the correct place?</p>
				<div class="flex gap-2 justify-end">
					<sl-button
						onclick={() => {
							cancelMapNewFeatureInODK();
						}}
						onkeydown={(e: KeyboardEvent) => {
							if (e.key === 'Enter') {
								cancelMapNewFeatureInODK();
							}
						}}
						role="button"
						tabindex="0"
						size="small"
						class="secondary w-fit"
					>
						<span class="font-barlow font-medium text-xs uppercase">{m['popup.cancel']()}</span>
					</sl-button>
					<sl-button
						onclick={() => mapNewFeatureInODK()}
						onkeydown={(e: KeyboardEvent) => {
							e.key === 'Enter' && mapNewFeatureInODK();
						}}
						role="button"
						tabindex="0"
						size="small"
						class="w-fit"
						variant="primary"
						loading={isGeometryCreationLoading}
					>
						<span class="font-barlow font-medium text-xs uppercase">PROCEED</span>
					</sl-button>
				</div>
			</div>
		</div>
	{/if}
	<!-- task action buttons popup -->
	<DialogTaskActions
		isTaskActionModalOpen={openedActionModal === 'task-modal'}
		toggleTaskActionModal={(value) => {
			openedActionModal = value ? 'task-modal' : null;
		}}
		selectedTab={commonStore.selectedTab}
		projectData={data?.project}
		clickMapNewFeature={() => {
			openedActionModal = null;
			isDrawEnabled = true;
		}}
	/>
	<DialogEntityActions
		isTaskActionModalOpen={openedActionModal === 'entity-modal'}
		toggleTaskActionModal={(value) => {
			openedActionModal = value ? 'entity-modal' : null;
		}}
		selectedTab={commonStore.selectedTab}
		projectData={data?.project}
		bind:displayWebFormsDrawer
	/>
	{#if commonStore.selectedTab !== 'map'}
		<BottomSheet onClose={() => tabGroup.show('map')}>
			{#if commonStore.selectedTab === 'events'}
				<More projectData={data?.project} zoomToTask={(taskId) => zoomToTask(taskId)}></More>
			{/if}
			{#if commonStore.selectedTab === 'offline'}
				<BasemapComponent projectId={data.project.id}></BasemapComponent>
			{/if}
			{#if commonStore.selectedTab === 'qrcode'}
				<QRCodeComponent {infoDialogRef} projectName={data.project.name} projectOdkToken={data.project.odk_token}>
					<!-- Open ODK Button (Hide if it's project walkthrough step) -->
					{#if +(projectSetupStepStore.projectSetupStep || 0) !== projectSetupStepEnum['odk_project_load']}
						<sl-button
							size="small"
							variant="primary"
							class="w-full max-w-[200px]"
							href="odkcollect://form/{data.project.odk_form_id}"
						>
							<span class="font-barlow font-medium text-base uppercase">{m['odk.open']()}</span></sl-button
						>
					{/if}
				</QRCodeComponent>
			{/if}
		</BottomSheet>
		<hot-dialog
			bind:this={infoDialogRef}
			class="dialog-overview"
			style="--width: fit; --body-spacing: 0.5rem"
			no-header
		>
			<div class="flex flex-col gap-[0.5rem]">
				<img
					src={ImportQrGif}
					alt="manual process of importing qr code gif"
					style="border: 1px solid #ededed;"
					class="h-[70vh]"
				/>
				<sl-button
					onclick={() => infoDialogRef?.hide()}
					onkeydown={(e: KeyboardEvent) => {
						e.key === 'Enter' && infoDialogRef?.hide();
					}}
					role="button"
					tabindex="0"
					size="small"
					variant="primary"
					class="w-fit ml-auto"
				>
					<span class="font-barlow font-medium text-SM uppercase">CLOSE</span>
				</sl-button>
			</div>
		</hot-dialog>
	{/if}

	{#if displayWebFormsDrawer === false}
		<sl-tab-group
			class={'z-9999 fixed bottom-0 left-0 right-0'}
			placement="bottom"
			no-scroll-controls
			onsl-tab-show={(e: CustomEvent<{ name: string }>) => {
				commonStore.setSelectedTab(e.detail.name);
				if (
					e.detail.name !== 'qrcode' &&
					+(projectSetupStepStore.projectSetupStep || 0) === projectSetupStepEnum['odk_project_load']
				) {
					localStorage.setItem(`project-${data.projectId}-setup`, projectSetupStepEnum['task_selection'].toString());
					projectSetupStepStore.setProjectSetupStep(projectSetupStepEnum['task_selection']);
				}
			}}
			style="--panel-display: none"
			bind:this={tabGroup}
		>
			<sl-tab slot="nav" panel="map">
				<hot-icon name="map" class="!text-[1.7rem] !sm:text-[2rem]"></hot-icon>
			</sl-tab>
			<sl-tab slot="nav" panel="offline">
				<hot-icon name="wifi-off" class="!text-[1.7rem] !sm:text-[2rem]"></hot-icon>
			</sl-tab>
			{#if (!enableWebforms)}
				<sl-tab slot="nav" panel="qrcode">
					<hot-icon name="qr-code" class="!text-[1.7rem] !sm:text-[2rem]"></hot-icon>
				</sl-tab>
			 {/if}
			<sl-tab slot="nav" panel="events">
				<hot-icon name="three-dots" class="!text-[1.7rem] !sm:text-[2rem]"></hot-icon>
			</sl-tab>
		</sl-tab-group>
	{/if}

	<OdkWebFormsWrapper
		bind:webFormsRef
		bind:display={displayWebFormsDrawer}
		projectId={data?.projectId}
		entityId={selectedEntityId || undefined}
		taskId={taskStore.selectedTaskIndex || undefined}
	/>
</div>

<style>
	:root {
		--nav-height: 4rem;
	}

	sl-tab-group::part(body) {
		display: var(--panel-display);
		position: fixed;
		bottom: var(--nav-height);
		width: 100%;
		height: calc(80vh - var(--nav-height));
		min-height: 25vh;
		max-height: 90vh;
		background-color: rgba(255, 255, 255, 1);
		overflow: auto;
		border-top-left-radius: 1rem;
		border-top-right-radius: 1rem;
		z-index: 100; /* Map is using z-index 10 */
	}

	/* The tab selector */
	sl-tab-group::part(nav) {
		display: flex;
		justify-content: center;
		background-color: var(--hot-white);
		height: var(--nav-height);
		background-color: white;
	}

	/* Each tab item (icon) container */
	sl-tab {
		padding-left: 3vw;
		padding-right: 3vw;
	}

	/* The tab item icon */
	hot-icon {
		font-size: 2rem;
	}

	#notification-banner {
		--padding: 0.3rem;
	}
</style><|MERGE_RESOLUTION|>--- conflicted
+++ resolved
@@ -56,12 +56,9 @@
 	const newBadGeomStream = getNewBadGeomStream(data.projectId);
 
 	const selectedEntityId = $derived(entitiesStore.selectedEntity);
-<<<<<<< HEAD
 	const latestEvent = $derived(taskStore.latestEvent);
 	const commentMention = $derived(taskStore.commentMention);
-=======
 	const enableWebforms = $derived(commonStore.config?.enableWebforms || false);
->>>>>>> aed17b3e
 
 	// Update the geojson task states when a new event is added
 	$effect(() => {
