--- conflicted
+++ resolved
@@ -325,13 +325,8 @@
 							project_id: projectId,
 							osm_id: newOsmId,
 							task_id: taskStore.selectedTaskIndex || '',
-<<<<<<< HEAD
 							status: '0', // TODO update this to use the enum / mapping
 							created_by: loginStore.getAuthDetails?.sub,
-=======
-							is_new: '✅', // NOTE usage of an emoji is valid here
-							status: '0', // TODO update this to use the enum / mapping
->>>>>>> 003e2e5e
 						},
 					},
 				],
