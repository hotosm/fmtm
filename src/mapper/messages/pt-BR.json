--- conflicted
+++ resolved
@@ -1,18 +1,17 @@
 {
-<<<<<<< HEAD
 	"$schema": "https://inlang.com/schema/inlang-message-format",
 	"task_states": {
-		"UNLOCKED_TO_MAP": "Pronto",
+		"UNLOCKED_TO_MAP": "Pronto para coleta",
 		"LOCKED_FOR_MAPPING": "Bloqueado para mapeamento",
 		"UNLOCKED_TO_VALIDATE": "Pronto para validação",
 		"LOCKED_FOR_VALIDATION": "Bloqueado para validação",
 		"UNLOCKED_DONE": "Validado"
 	},
 	"entity_states": {
-		"READY": "Pronto",
-		"OPENED_IN_ODK": "Aberto no ODK",
-		"SURVEY_SUBMITTED": "Pesquisa enviada",
-		"MARKED_BAD": "Marcado como ruim",
+		"READY": "Pronto para coleta",
+		"OPENED_IN_ODK": "Formulário aberto",
+		"SURVEY_SUBMITTED": "Formulário enviado",
+		"MARKED_BAD": "Precisa de revisão",
 		"VALIDATED": "Validado"
 	},
 	"header": {
@@ -24,34 +23,34 @@
 		"sign_out": "SAIR"
 	},
 	"map": {
-		"enable_geolocation": "Para a melhor experiência, ative a localização",
+		"enable_geolocation": "Para uma melhor experiência, ative a localização",
 		"enable_geolocation_got_it": "Entendi!",
 		"exit_navigation": "Sair da navegação",
-		"click_on_a_task": "CLIQUE EM UMA TAREFA PARA SELECIONAR UM RECURSO PARA MAPEAR",
+		"click_on_a_task": "CLIQUE EM UM PONTO PARA INICIAR MAPEAMENTO",
 		"click_on_the_map": "Clique no mapa para criar um novo ponto",
 		"geometry_correct_place": "A geometria está no local correto?"
 	},
 	"popup": {
 		"task": "Tarefa",
 		"task_id": "ID da Tarefa",
-		"feature": "Recurso",
+		"feature": "Ponto",
 		"start_mapping_task": "Deseja começar a mapear a tarefa #{taskId}?",
-		"map_new_feature": "MAPEAR NOVO RECURSO",
+		"map_new_feature": "COLETAR NOVO PONTO",
 		"start_mapping": "INICIAR MAPEAMENTO",
 		"cancel_mapping": "CANCELAR MAPEAMENTO",
 		"cancel": "CANCELAR",
-		"navigate_here": "NAVEGAR ATÉ AQUI",
-		"map_in_odk": "MAPEAR RECURSO NO ODK",
-		"collect_data": "COLETAR DADOS"
+		"navigate_here": "IR ATÉ O PONTO",
+		"map_in_odk": "COLETAR PONTO NO ODK",
+		"collect_data": "PREENCHER FORMULÁRIO"
 	},
 	"stack_group": {
 		"project_information": "Informações do projeto",
 		"comment": "Comentário",
 		"instructions": "Instruções",
-		"activities": "Atividades"
+		"activities": "Histórico de atividades"
 	},
 	"legend": {
-		"features": "Legenda (Recursos)"
+		"features": "Legenda (Pontos)"
 	},
 	"odk": {
 		"open": "Abrir ODK"
@@ -59,44 +58,44 @@
 	"basemaps": {
 		"manage": "Gerenciar mapas base",
 		"no_basemaps_available": "Não há mapas base disponíveis para este projeto.",
-		"ask_pm": "Por favor, solicite ao gerente do projeto que crie mapas base.",
+		"ask_pm": "Por favor, solicite ao usuário responsável que crie mapas base.",
 		"show_on_map": "Mostrar no mapa",
 		"store_offline": "Armazenar offline",
 		"download_mbtiles": "Baixar MBTiles"
 	},
 	"project_info": {
-		"organization_name": "Gnome da organização",
+		"organization_name": "Nome da organização",
 		"description": "Descrição",
-		"total_tasks": "Total de tarefas",
+		"total_tasks": "Total de pontos",
 		"project_id": "ID do projeto"
 	},
 	"activities": {
 		"update_status_to": "atualizou o status para",
-		"no_activities_on_task_yet": "Nenhuma atividade ainda nesta tarefa",
+		"no_activities_on_task_yet": "Nenhuma atividade ainda para este ponto",
 		"no_activities_yet": "Nenhuma atividade ainda"
 	},
 	"comment": {
 		"clear": "LIMPAR",
 		"comment": "COMENTAR",
-		"no_comments_yet_on_task": "Nenhum comentário ainda nesta tarefa",
-		"no_comments_yet": "Nenhum comentário ainda"
+		"no_comments_yet_on_task": "Seja o primeiro a comentar sobre esse ponto",
+		"no_comments_yet": "Seja o primeiro a comentar"
 	},
 	"dialog_entities_actions": {
-		"distance_constraint": "Este projeto tem restrição de distância ativada. Por favor, ative a geolocalização do dispositivo para melhor funcionalidade",
-		"feature_must_be": "O recurso deve estar dentro de",
+		"distance_constraint": "Este projeto tem restrição de distância ativada. Por favor, ative a localização do dispositivo para melhor funcionamento",
+		"feature_must_be": "O ponto deve estar dentro de",
 		"meters_location": "metros da sua localização",
-		"enable_location": "Ative a geolocalização para navegar até a entidade.",
+		"enable_location": "Ative sua localização para navegar até o objeto.",
 		"map_in_webforms": "MAPEAR NOS FORMULÁRIOS WEB DO ODK",
 		"you_are": "Você está",
-		"away_sure": "longe do recurso. Tem certeza de que deseja mapear este recurso?",
+		"away_sure": "Ih, parece que você está longe desse ponto. Tem certeza de que deseja mapeá-lo?",
 		"status": "Status",
 		"comments": "Comentários",
 		"entity_uuid": "UUID da entidade",
-		"collect_data": "COLETAR DADOS"
+		"collect_data": "PREENCHER FORMULÁRIO"
 	},
 	"dialog_task_actions": {
 		"complete_mapping": "CONCLUIR MAPEAMENTO",
-		"locked_is_complete": "foi bloqueado. A tarefa está completamente mapeada?",
+		"locked_is_complete": "foi bloqueado. Você concluiu o mapeamento desse ponto?",
 		"task": "Tarefa"
 	},
 	"pagination": {
@@ -112,121 +111,6 @@
 	"geolocation": {
 		"distance": "Distância"
 	},
-	"scan_qr_code": "Digitize este código QR no ODK Collect a partir do telefone de outro usuário ou faça o download e importe-o manualmente",
+	"scan_qr_code": "Digitalize este código QR no ODK Collect a partir do telefone de outro usuário ou faça o download e importe-o manualmente",
 	"download": "BAIXAR"
-=======
-    "$schema": "https://inlang.com/schema/inlang-message-format",
-    "task_states": {
-        "UNLOCKED_TO_MAP": "Pronto para coleta",
-        "LOCKED_FOR_MAPPING": "Bloqueado para mapeamento",
-        "UNLOCKED_TO_VALIDATE": "Pronto para validação",
-        "LOCKED_FOR_VALIDATION": "Bloqueado para validação",
-        "UNLOCKED_DONE": "Validado"
-    },
-    "entity_states": {
-        "READY": "Pronto para coleta",
-        "OPENED_IN_ODK": "Formulário aberto",
-        "SURVEY_SUBMITTED": "Formulário enviado",
-        "MARKED_BAD": "Precisa de revisão",
-        "VALIDATED": "Validado"
-    },
-    "header": {
-        "about": "Sobre",
-        "guide_for_mappers": "Guia para mapeadores",
-        "support": "Suporte",
-        "download_custom_odk_collect": "Baixar ODK Collect personalizado",
-        "sign_in": "INICIAR SESSÃO",
-        "sign_out": "SAIR"
-    },
-    "map": {
-        "enable_geolocation": "Para uma melhor experiência, ative a localização",
-        "enable_geolocation_got_it": "Entendi!",
-        "exit_navigation": "Sair da navegação",
-        "click_on_a_task": "CLIQUE EM UM PONTO PARA INICIAR MAPEAMENTO",
-        "click_on_the_map": "Clique no mapa para criar um novo ponto"
-    },
-    "popup": {
-        "task": "Tarefa",
-        "task_id": "ID da Tarefa",
-        "feature": "Ponto",
-        "start_mapping_task": "Deseja começar a mapear a tarefa #{taskId}?",
-        "map_new_feature": "COLETAR NOVO PONTO",
-        "start_mapping": "INICIAR MAPEAMENTO",
-        "cancel_mapping": "CANCELAR MAPEAMENTO",
-        "cancel": "CANCELAR",
-        "navigate_here": "IR ATÉ O PONTO",
-        "map_in_odk": "COLETAR PONTO NO ODK",
-        "collect_data": "PREENCHER FORMULÁRIO"
-    },
-    "stack_group": {
-        "project_information": "Informações do projeto",
-        "comment": "Comentário",
-        "instructions": "Instruções",
-        "activities": "Histórico de atividades"
-    },
-    "legend": {
-        "features": "Legenda (Pontos)"
-    },
-    "odk": {
-        "open": "Abrir ODK"
-    },
-    "basemaps": {
-        "manage": "Gerenciar mapas base",
-        "no_basemaps_available": "Não há mapas base disponíveis para este projeto.",
-        "ask_pm": "Por favor, solicite ao usuário responsável que crie mapas base.",
-        "show_on_map": "Mostrar no mapa",
-        "store_offline": "Armazenar offline",
-        "download_mbtiles": "Baixar MBTiles"
-    },
-    "project_info": {
-        "organization_name": "Nome da organização",
-        "description": "Descrição",
-        "total_tasks": "Total de pontos",
-        "project_id": "ID do projeto"
-    },
-    "activities": {
-        "update_status_to": "atualizou o status para",
-        "no_activities_on_task_yet": "Nenhuma atividade ainda para este ponto",
-        "no_activities_yet": "Nenhuma atividade ainda"
-    },
-    "comment": {
-        "clear": "LIMPAR",
-        "comment": "COMENTAR",
-        "no_comments_yet_on_task": "Seja o primeiro a comentar sobre esse ponto",
-        "no_comments_yet": "Seja o primeiro a comentar"
-    },
-    "dialog_entities_actions": {
-        "distance_constraint": "Este projeto tem restrição de distância ativada. Por favor, ative a localização do dispositivo para melhor funcionamento",
-        "feature_must_be": "O ponto deve estar dentro de",
-        "meters_location": "metros da sua localização",
-        "enable_location": "Ative sua localização para navegar até o objeto.",
-        "map_in_webforms": "MAPEAR NOS FORMULÁRIOS WEB DO ODK",
-        "you_are": "Você está",
-        "away_sure": "Ih, parece que você está longe desse ponto. Tem certeza de que deseja mapeá-lo?",
-        "status": "Status",
-        "comments": "Comentários",
-        "entity_uuid": "UUID da entidade",
-        "collect_data": "PREENCHER FORMULÁRIO"
-    },
-    "dialog_task_actions": {
-        "complete_mapping": "CONCLUIR MAPEAMENTO",
-        "locked_is_complete": "foi bloqueado. Você concluiu o mapeamento desse ponto?",
-        "task": "Tarefa"
-    },
-    "pagination": {
-        "go_to_page": "Ir para a página"
-    },
-    "qrcode": {
-        "scan_to_open_odk": "Escaneie para abrir o ODK Collect",
-        "moreinfo": "Mais informações sobre a importação manual do código QR"
-    },
-    "index": {
-        "no_instructions": "Sem instruções"
-    },
-    "geolocation": {
-        "distance": "Distância"
-    },
-    "scan_qr_code": "Digitalize este código QR no ODK Collect a partir do telefone de outro usuário ou faça o download e importe-o manualmente",
-    "download": "BAIXAR"
->>>>>>> 34051d6f
 }