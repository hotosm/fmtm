{
	"$schema": "https://inlang.com/schema/inlang-message-format",
	"task_states": {
		"UNLOCKED_TO_MAP": "तयार",
		"LOCKED_FOR_MAPPING": "नक्साङ्कनको लागि लक",
		"UNLOCKED_TO_VALIDATE": "प्रमाणीकरणको लागि तयार",
		"LOCKED_FOR_VALIDATION": "प्रमाणीकरणको लागि लक गरिएको",
		"UNLOCKED_DONE": "प्रमाणीकृत"
	},
	"entity_states": {
		"READY": "तयार",
		"OPENED_IN_ODK": "ODK मा खोलिएको",
		"SURVEY_SUBMITTED": "सर्वेक्षण पेश",
		"VALIDATED": "प्रमाणीकृत",
		"MARKED_BAD": "खराब चिन्हित"
	},
	"header": {
		"about": "बारेमा",
		"guide_for_mappers": "Mappers को लागी गाइड",
		"support": "सहायताको लागी",
		"download_custom_odk_collect": "ODK Collect डाउनलोड",
		"sign_in": "साइन इन",
		"sign_out": "साइन आउट",
		"translate": "हामीलाई अनुवाद गर्न मद्दत गर्नुहोस्!"
	},
	"map": {
		"enable_geolocation": "उत्कृष्ट अनुभवको लागि, स्थान सक्रिय गर्नुहोस्",
		"enable_geolocation_got_it": "बुझियो!",
		"exit_navigation": "नेभिगेसनबाट बाहिर",
		"click_on_a_task": "नक्साङ्कनको लागि फिचर चयन गर्न टास्क मा क्लिक गर्नुहोस्",
		"click_on_the_map": "नयाँ बिन्दु सिर्जना गर्न नक्सामा क्लिक गर्नुहोस्",
		"geometry_correct_place": "के ज्यामिति सही ठाउँमा छ?"
	},
	"popup": {
		"task": "टास्क",
		"task_id": "टास्क आईडी",
		"feature": "फिचर",
		"start_mapping_task": "के तपाइँ टास्क म्यापिङ सुरु गर्न चाहनुहुन्छ #{taskId}?",
		"map_new_feature": "नयाँ फिचर म्याप गर्नुहोस्",
		"start_mapping": "म्यापिङ सुरु गर्नुहोस्",
		"cancel_mapping": "म्यापिङ रद्द गर्नुहोस्",
		"cancel": "रद्द गर्नुहोस्",
		"navigate_here": "यहाँ नेभिगेट गर्नुहोस्",
		"map_in_odk": "ODK मा फिचर म्याप गर्नुहोस्",
		"collect_data": "डाटा संकलन गर्नुहोस्",
		"task_complete_total_mapped": "तपाईंले कार्य क्षेत्रमा {totalMapped} विशेषताहरू म्याप गर्नुभएको छ।",
		"task_complete_only_total_mapped": "तपाईंले कार्य क्षेत्रमा मात्र {totalMapped} विशेषताहरू म्याप गर्नुभएको छ।",
		"task_complete_confirm": "के तपाईं निश्चित रूपमा यो कार्य सम्पन्न भएको रूपमा चिन्हित गर्न चाहनुहुन्छ?",
		"select_this_feature": "यो फिचर चयन गर्नुहोस्",
		"map_this_feature": "यो फिचर फिचर म्याप गर्नुहोस्"
	},
	"stack_group": {
		"project_information": "परियोजनाको जानकारी",
		"comment": "टिप्पणी",
		"instructions": "निर्देशनहरू",
		"activities": "गतिविधिहरू"
	},
	"legend": {
		"features": "फिचरहरूको सङ्केत"
	},
	"odk": {
		"open": "ODK खोल्नुहोस्",
		"scan_qr_code": "QR कोड ODK Collect मा स्क्यान गर्नुहोस् वा म्यानुअली डाउनलोड गरी इम्पोर्ट गर्नुहोस्"
	},
	"basemaps": {
		"manage": "बेसम्यापहरू व्यवस्थापन गर्नुहोस्",
		"no_basemaps_available": "यो परियोजनाका लागि बेसम्यापहरू उपलब्ध छैनन्।",
		"ask_pm": "कृपया परियोजना प्रबन्धकलाई बेसम्यापहरू सिर्जना गर्न अनुरोध गर्नुहोस्।",
		"show_on_map": "नक्सामा देखाउनुहोस्",
		"store_offline": "अफलाइन भण्डारण गर्नुहोस्",
		"download_mbtiles": "MBTiles डाउनलोड गर्नुहोस्"
	},
	"project_info": {
		"organization_name": "संस्थाको नाम",
		"description": "विवरण",
		"total_tasks": "कुल टास्कहरू",
		"project_id": "परियोजना आईडी"
	},
	"activities": {
		"update_status_to": "द्वारा स्थिति अपडेट गरियो",
		"no_activities_on_task_yet": "यो टास्कमा हालसम्म कुनै गतिविधि छैन",
		"no_activities_yet": "अहिलेसम्म कुनै गतिविधि छैन"
	},
	"comment": {
		"clear": "हटाउनुहोस्",
		"comment": "टिप्पणी",
		"no_comments_yet_on_task": "यो टास्कमा हालसम्म कुनै टिप्पणी छैन",
		"no_comments_yet": "अहिलेसम्म कुनै टिप्पणी छैन"
	},
	"dialog_entities_actions": {
		"distance_constraint": "यो परियोजनामा दूरी सिमा लागू गरिएको छ। कृपया यन्त्रको स्थान सेवा सक्षम गर्नुहोस्।",
		"feature_must_be": "फिचर हुनु पर्छ",
		"meters_location": "तपाईंको स्थानबाट मिटरको दूरीमा",
		"enable_location": "कृपया स्थान सेवा सक्षम गर्नुहोस् फिचरसम्म नेभिगेट गर्न।",
		"map_in_webforms": "ODK वेब फारममा म्याप गर्नुहोस्",
		"you_are": "तपाईं हुनुहुन्छ",
		"away_sure": "फिचरबाट टाढा। के तपाईं निश्चित रूपमा यो फिचर म्याप गर्न चाहनुहुन्छ?",
		"status": "स्थिति",
		"comments": "टिप्पणीहरू",
		"entity_uuid": "Entity UUID",
		"collect_data": "डाटा संकलन गर्नुहोस्"
	},
	"dialog_task_actions": {
		"complete_mapping": "म्यापिङ सम्पन्न गर्नुहोस्",
		"locked_is_complete": "लक गरिएको छ। के टास्क पूर्ण रूपमा म्याप गरिएको छ?",
		"task": "टास्क",
		"continue_mapping": "म्यापिङ जारी राख्नुहोस्"
	},
	"pagination": {
		"go_to_page": "पृष्ठमा जानुहोस्"
	},
	"qrcode": {
		"scan_to_open_odk": "ODK खोल्न स्क्यान गर्नुहोस्",
		"moreinfo": "QR कोड म्यानुअली इम्पोर्ट गर्ने थप जानकारी"
	},
	"index": {
		"no_instructions": "कुनै निर्देशनहरू छैनन्"
	},
	"geolocation": {
		"distance": "दूरी"
	},
<<<<<<< HEAD
	"scan_qr_code": "QR कोड ODK Collect मा स्क्यान गर्नुहोस् वा म्यानुअली डाउनलोड गरी इम्पोर्ट गर्नुहोस्",
	"download": "डाउनलोड"
=======
	"download": "डाउनलोड",
	"forms": {
		"default_language_warning": "फारमको नेपाली संस्करण नभएकोले यसलाई पूर्वनिर्धारित भाषामा प्रदर्शन गर्दै।",
		"uploading": "अपलोड गर्दै"
	}
>>>>>>> 0127b165
}<|MERGE_RESOLUTION|>--- conflicted
+++ resolved
@@ -119,14 +119,9 @@
 	"geolocation": {
 		"distance": "दूरी"
 	},
-<<<<<<< HEAD
-	"scan_qr_code": "QR कोड ODK Collect मा स्क्यान गर्नुहोस् वा म्यानुअली डाउनलोड गरी इम्पोर्ट गर्नुहोस्",
-	"download": "डाउनलोड"
-=======
 	"download": "डाउनलोड",
 	"forms": {
 		"default_language_warning": "फारमको नेपाली संस्करण नभएकोले यसलाई पूर्वनिर्धारित भाषामा प्रदर्शन गर्दै।",
 		"uploading": "अपलोड गर्दै"
 	}
->>>>>>> 0127b165
 }