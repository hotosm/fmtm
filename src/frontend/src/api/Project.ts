--- conflicted
+++ resolved
@@ -61,12 +61,9 @@
             created_at: projectResp?.created_at,
             visibility: projectResp.visibility,
             use_odk_collect: projectResp.use_odk_collect,
-<<<<<<< HEAD
             primary_geom_type: projectResp.primary_geom_type,
             new_geom_type: projectResp.new_geom_type,
-=======
             status: projectResp.status,
->>>>>>> 76a3c36d
           }),
         );
         dispatch(ProjectActions.SetProjectDetialsLoading(false));
