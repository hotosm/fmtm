import axios, { AxiosResponse } from 'axios';
import { ProjectActions } from '@/store/slices/ProjectSlice';
import { CommonActions } from '@/store/slices/CommonSlice';
import CoreModules from '@/shared/CoreModules';
import { task_state, task_event } from '@/types/enums';
import {
  EntityOsmMap,
  projectDashboardDetailTypes,
  projectInfoType,
  projectTaskBoundriesType,
  tileType,
} from '@/models/project/projectModel';
import { TaskActions } from '@/store/slices/TaskSlice';
import { AppDispatch } from '@/store/Store';
import { featureType } from '@/store/types/IProject';

const VITE_API_URL = import.meta.env.VITE_API_URL;

export const ProjectById = (projectId: string) => {
  return async (dispatch: AppDispatch) => {
    const fetchProjectById = async (projectId: string) => {
      try {
        dispatch(ProjectActions.SetProjectDetialsLoading(true));
        const project = await CoreModules.axios.get(`${VITE_API_URL}/projects/${projectId}?project_id=${projectId}`);
        const projectResp: projectInfoType = project.data;
        const persistingValues = projectResp.tasks.map((data) => {
          return {
            id: data.id,
            index: data.project_task_index,
            outline: data.outline,
            task_state: task_state[data.task_state],
            actioned_by_uid: data.actioned_by_uid,
            actioned_by_username: data.actioned_by_username,
          };
        });
        // At top level id project id to object
        const projectTaskBoundries: projectTaskBoundriesType[] = [
          { id: projectResp.id, taskBoundries: persistingValues },
        ];
        dispatch(ProjectActions.SetProjectTaskBoundries([{ ...projectTaskBoundries[0] }]));
        dispatch(
          ProjectActions.SetProjectInfo({
            id: projectResp.id,
            outline: projectResp.outline,
            priority: projectResp.priority || 2,
            name: projectResp.name,
            location_str: projectResp.location_str,
            description: projectResp.description,
            short_description: projectResp.short_description,
            num_contributors: projectResp.num_contributors,
            total_tasks: projectResp.total_tasks,
            osm_category: projectResp.osm_category,
            odk_form_id: projectResp?.odk_form_id,
            data_extract_url: projectResp.data_extract_url,
            instructions: projectResp?.per_task_instructions,
            odk_token: projectResp?.odk_token,
            custom_tms_url: projectResp?.custom_tms_url,
            organisation_id: projectResp?.organisation_id,
            organisation_logo: projectResp?.organisation_logo,
            organisation_name: projectResp?.organisation_name,
            created_at: projectResp?.created_at,
            visibility: projectResp.visibility,
            use_odk_collect: projectResp.use_odk_collect,
          }),
        );
        dispatch(ProjectActions.SetProjectDetialsLoading(false));
      } catch (error) {
        if (error.response.status === 404) {
          dispatch(CommonActions.SetProjectNotFound(true));
        }
        dispatch(ProjectActions.SetProjectDetialsLoading(false));
        dispatch(
          CommonActions.SetSnackBar({
            message: error.response.data.detail || 'Failed to fetch project.',
          }),
        );
      }
    };

    await fetchProjectById(projectId);
    dispatch(ProjectActions.SetNewProjectTrigger());
  };
};

export const DownloadProjectForm = (url: string, downloadType: 'form' | 'geojson', projectId: string) => {
  return async (dispatch: AppDispatch) => {
    dispatch(ProjectActions.SetDownloadProjectFormLoading({ type: downloadType, loading: true }));

    const fetchProjectForm = async (url: string, downloadType: 'form' | 'geojson', projectId: string) => {
      try {
        let response;
        if (downloadType === 'form') {
          response = await CoreModules.axios.get(url, { responseType: 'blob' });
        } else {
          response = await CoreModules.axios.get(url, {
            responseType: 'blob',
          });
        }
        const a = document.createElement('a');
        a.href = window.URL.createObjectURL(response.data);
        a.download = `${
          downloadType === 'form' ? `project_form_${projectId}.xlsx` : `task_polygons_${projectId}.geojson`
        }`;
        a.click();
        dispatch(ProjectActions.SetDownloadProjectFormLoading({ type: downloadType, loading: false }));
      } catch (error) {
        dispatch(ProjectActions.SetDownloadProjectFormLoading({ type: downloadType, loading: false }));
      } finally {
        dispatch(ProjectActions.SetDownloadProjectFormLoading({ type: downloadType, loading: false }));
      }
    };
    await fetchProjectForm(url, downloadType, projectId);
  };
};

export const DownloadDataExtract = (url: string, projectId: string) => {
  return async (dispatch: AppDispatch) => {
    dispatch(ProjectActions.SetDownloadDataExtractLoading(true));

    const getDownloadExtract = async (url: string, projectId: string) => {
      try {
        let response;
        response = await CoreModules.axios.get(url, {
          responseType: 'blob',
        });
        const a = document.createElement('a');
        a.href = window.URL.createObjectURL(response.data);
        a.download = `${projectId}_map_features.geojson`;
        a.click();
        dispatch(ProjectActions.SetDownloadDataExtractLoading(false));
      } catch (error) {
        dispatch(ProjectActions.SetDownloadDataExtractLoading(false));
      } finally {
        dispatch(ProjectActions.SetDownloadDataExtractLoading(false));
      }
    };
    await getDownloadExtract(url, projectId);
  };
};

export const GetTilesList = (url: string) => {
  return async (dispatch: AppDispatch) => {
    dispatch(ProjectActions.SetTilesListLoading(true));

    const fetchTilesList = async (url: string) => {
      try {
        const response: AxiosResponse<tileType[]> = await CoreModules.axios.get(url);
        dispatch(ProjectActions.SetTilesList(response.data));
      } catch (error) {
      } finally {
        dispatch(ProjectActions.SetTilesListLoading(false));
      }
    };
    await fetchTilesList(url);
  };
};

export const GenerateProjectTiles = (url: string, projectId: string, data: object) => {
  return async (dispatch: AppDispatch) => {
    dispatch(ProjectActions.SetGenerateProjectTilesLoading(true));

    const generateProjectTiles = async (url: string, projectId: string) => {
      try {
        await CoreModules.axios.post(url, data);
        dispatch(GetTilesList(`${VITE_API_URL}/projects/${projectId}/tiles`));
        dispatch(ProjectActions.SetGenerateProjectTilesLoading(false));
      } catch (error) {
        dispatch(ProjectActions.SetGenerateProjectTilesLoading(false));
      } finally {
        dispatch(ProjectActions.SetGenerateProjectTilesLoading(false));
      }
    };
    await generateProjectTiles(url, projectId);
  };
};

export const DownloadBasemapFile = (url: string | null) => {
  return async (dispatch: AppDispatch) => {
    const downloadBasemapFromAPI = async (url: string) => {
      try {
        // Open S3 url directly
        window.open(url);
      } catch (error) {}
    };
    if (!url) {
      dispatch(
        CommonActions.SetSnackBar({
          message: 'No url associated to download basemap.',
        }),
      );
    } else {
      await downloadBasemapFromAPI(url);
    }
  };
};

export const GetSubmissionDashboard = (url: string) => {
  return async (dispatch: AppDispatch) => {
    const GetSubmissionDashboard = async (url: string) => {
      try {
        dispatch(ProjectActions.SetProjectDashboardLoading(true));
        const response: AxiosResponse<projectDashboardDetailTypes> = await CoreModules.axios.get(url);
        dispatch(ProjectActions.SetProjectDashboardDetail(response.data));
        dispatch(ProjectActions.SetProjectDashboardLoading(false));
      } catch (error) {
        if (error.response.status === 404) {
          dispatch(CommonActions.SetProjectNotFound(true));
        }
        dispatch(ProjectActions.SetProjectDashboardLoading(false));
      } finally {
        dispatch(ProjectActions.SetProjectDashboardLoading(false));
      }
    };
    await GetSubmissionDashboard(url);
  };
};

export const GetEntityStatusList = (url: string) => {
  return async (dispatch: AppDispatch) => {
    const getEntityOsmMap = async (url: string) => {
      try {
        dispatch(ProjectActions.SetEntityToOsmIdMappingLoading(true));
        dispatch(CoreModules.TaskActions.SetTaskSubmissionStatesLoading(true));
        const response: AxiosResponse<EntityOsmMap[]> = await CoreModules.axios.get(url);
        dispatch(ProjectActions.SetEntityToOsmIdMapping(response.data));
        dispatch(TaskActions.SetTaskSubmissionStates(response.data));
        dispatch(ProjectActions.SetEntityToOsmIdMappingLoading(false));
      } catch (error) {
        dispatch(ProjectActions.SetEntityToOsmIdMappingLoading(false));
      } finally {
        dispatch(ProjectActions.SetEntityToOsmIdMappingLoading(false));
        dispatch(TaskActions.SetTaskSubmissionStatesLoading(false));
      }
    };
    await getEntityOsmMap(url);
  };
};

export const GetProjectComments = (url: string) => {
  return async (dispatch: AppDispatch) => {
    const getProjectComments = async (url: string) => {
      try {
        dispatch(ProjectActions.SetProjectGetCommentsLoading(true));
        const response = await CoreModules.axios.get(url);
        dispatch(ProjectActions.SetProjectCommentsList(response.data));
        dispatch(ProjectActions.SetProjectGetCommentsLoading(false));
      } catch (error) {
        dispatch(ProjectActions.SetProjectGetCommentsLoading(false));
      } finally {
        dispatch(ProjectActions.SetProjectGetCommentsLoading(false));
      }
    };
    await getProjectComments(url);
  };
};

export const PostProjectComments = (
  url: string,
  payload: { event?: task_event.COMMENT; task_id: number; comment: string },
) => {
  return async (dispatch: AppDispatch) => {
    const postProjectComments = async (url: string) => {
      try {
        dispatch(ProjectActions.SetPostProjectCommentsLoading(true));
        if (!('event' in payload)) {
          payload = { event: task_event.COMMENT, ...payload };
        }
        const response = await CoreModules.axios.post(url, payload);
        dispatch(ProjectActions.UpdateProjectCommentsList(response.data));
        dispatch(ProjectActions.SetPostProjectCommentsLoading(false));
      } catch (error) {
        dispatch(ProjectActions.SetPostProjectCommentsLoading(false));
      } finally {
        dispatch(ProjectActions.SetPostProjectCommentsLoading(false));
      }
    };
    await postProjectComments(url);
  };
};

export const GetProjectTaskActivity = (url: string) => {
  return async (dispatch: AppDispatch) => {
    const getProjectActivity = async (url: string) => {
      try {
        dispatch(ProjectActions.SetProjectTaskActivityLoading(true));
        const response = await CoreModules.axios.get(url);
        dispatch(ProjectActions.SetProjectTaskActivity(response.data));
        dispatch(ProjectActions.SetProjectTaskActivityLoading(false));
      } catch (error) {
        dispatch(ProjectActions.SetProjectTaskActivityLoading(false));
      } finally {
        dispatch(ProjectActions.SetProjectTaskActivityLoading(false));
      }
    };
    await getProjectActivity(url);
  };
};

export const UpdateEntityState = (url: string, payload: { entity_id: string; status: number; label: string }) => {
  return async (dispatch: AppDispatch) => {
    const updateEntityState = async (url: string, payload: { entity_id: string; status: number; label: string }) => {
      try {
        dispatch(ProjectActions.UpdateEntityStateLoading(true));
        const response = await CoreModules.axios.post(url, payload);
        dispatch(ProjectActions.UpdateEntityState(response.data));
        dispatch(ProjectActions.UpdateEntityStateLoading(false));
      } catch (error) {
        dispatch(
          CommonActions.SetSnackBar({
            message: error?.response?.data?.detail || 'Failed to update entity state.',
          }),
        );
        dispatch(ProjectActions.UpdateEntityStateLoading(false));
      }
    };
    await updateEntityState(url, payload);
  };
};

<<<<<<< HEAD
export const GetGeometryLog = (url: string) => {
  return async (dispatch: AppDispatch) => {
    const getProjectActivity = async (url: string) => {
      try {
        dispatch(ProjectActions.SetGeometryLogLoading(true));
        const response: AxiosResponse<geometryLogResponseType[]> = await axios.get(url);
        dispatch(ProjectActions.SetGeometryLog(response.data));
      } catch (error) {
        // error means no geometry log present for the project
        dispatch(ProjectActions.SetGeometryLog([]));
      } finally {
        dispatch(ProjectActions.SetGeometryLogLoading(false));
      }
    };
    await getProjectActivity(url);
  };
};

export const DeleteNewGeometry = (project_id: number, entity_id: string, geom_id: string) => {
  return async (dispatch: AppDispatch) => {
    const deleteNewGeometry = async () => {
      try {
        // TODO: delete entity from central
        // await axios.delete(`${VITE_API_URL}/central/entity/${entity_id}?project_id=${project_id}`);

        await axios.delete(`${VITE_API_URL}/projects/${project_id}/geometry/records/${geom_id}`);
      } catch (error) {
        dispatch(
          CommonActions.SetSnackBar({
            message: error?.response?.data?.detail || 'Failed to delete entity',
          }),
        );
      }
    };
    await deleteNewGeometry();
  };
};

=======
>>>>>>> 94f6d4ec
export const SyncTaskState = (
  url: string,
  params: { project_id: string },
  taskBoundaryFeatures: any,
  geojsonStyles: any,
) => {
  return async (dispatch: AppDispatch) => {
    const syncTaskState = async () => {
      try {
        dispatch(ProjectActions.SyncTaskStateLoading(true));
        const response: AxiosResponse = await axios.get(url, { params });

        response.data.map((task) => {
          const feature = taskBoundaryFeatures?.find((feature) => feature.getId() === task.id);
          const previousProperties = feature.getProperties();
          feature.setProperties({
            ...previousProperties,
            task_state: task.task_state,
            actioned_by_uid: task.actioned_by_uid,
            actioned_by_username: task.actioned_by_username,
          });

          feature.setStyle(geojsonStyles[task.task_state]);

          dispatch(
            ProjectActions.UpdateProjectTaskBoundries({
              projectId: params.project_id,
              taskId: task.id,
              actioned_by_uid: task.actioned_by_uid,
              actioned_by_username: task.actioned_by_username,
              task_state: task.task_state,
            }),
          );
        });
      } catch (error) {
      } finally {
        dispatch(ProjectActions.SyncTaskStateLoading(false));
      }
    };
    await syncTaskState();
  };
};

export const GetOdkEntitiesGeojson = (url: string) => {
  return async (dispatch: AppDispatch) => {
    const getProjectActivity = async (url: string) => {
      try {
        dispatch(ProjectActions.SetOdkEntitiesGeojsonLoading(true));
        const response: AxiosResponse<{ type: 'FeatureCollection'; features: featureType[] }> = await axios.get(url);
        dispatch(ProjectActions.SetOdkEntitiesGeojson(response.data));
      } catch (error) {
        dispatch(ProjectActions.SetOdkEntitiesGeojson({ type: 'FeatureCollection', features: [] }));
      } finally {
        dispatch(ProjectActions.SetOdkEntitiesGeojsonLoading(false));
      }
    };
    await getProjectActivity(url);
  };
};<|MERGE_RESOLUTION|>--- conflicted
+++ resolved
@@ -317,7 +317,6 @@
   };
 };
 
-<<<<<<< HEAD
 export const GetGeometryLog = (url: string) => {
   return async (dispatch: AppDispatch) => {
     const getProjectActivity = async (url: string) => {
@@ -356,8 +355,6 @@
   };
 };
 
-=======
->>>>>>> 94f6d4ec
 export const SyncTaskState = (
   url: string,
   params: { project_id: string },
