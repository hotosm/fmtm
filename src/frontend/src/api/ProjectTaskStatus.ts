--- conflicted
+++ resolved
@@ -42,22 +42,11 @@
               taskId,
               locked_by_uid: body?.id,
               locked_by_username: body?.username,
+              task_status: response.data.status,
             }),
           );
         }
 
-<<<<<<< HEAD
-=======
-        dispatch(
-          ProjectActions.UpdateProjectTaskBoundries({
-            projectId: currentProjectId,
-            taskId,
-            locked_by_uid: body?.id,
-            locked_by_username: body?.username,
-            task_status: response.data.status,
-          }),
-        );
->>>>>>> 1d80b69c
         dispatch(CommonActions.SetLoading(false));
         dispatch(
           HomeActions.SetSnackBar({
