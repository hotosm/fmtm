<<<<<<< HEAD
import CoreModules from '../shared/CoreModules';
import { ProjectActions } from '../store/slices/ProjectSlice';
import { SubmissionActions } from '../store/slices/SubmissionSlice';
// import { HomeProjectCardModel } from '../models/home/homeModel';
=======
import CoreModules from '@/shared/CoreModules';
import { ProjectActions } from '@/store/slices/ProjectSlice';
// import { HomeProjectCardModel } from '@/models/home/homeModel';
import { SubmissionActions } from '@/store/slices/SubmissionSlice';
>>>>>>> 7e43cdde

export const ProjectSubmissionService: Function = (url: string) => {
  return async (dispatch) => {
    dispatch(ProjectActions.GetProjectSubmissionLoading(true));

    const fetchProjectSubmission = async (url: string) => {
      try {
        const fetchSubmissionData = await CoreModules.axios.get(url);
        const resp: any = fetchSubmissionData.data;
        dispatch(ProjectActions.SetProjectSubmission(resp));
        dispatch(ProjectActions.GetProjectSubmissionLoading(false));
      } catch (error) {
        dispatch(ProjectActions.GetProjectSubmissionLoading(false));
      }
    };

    await fetchProjectSubmission(url);
  };
};
export const ProjectBuildingGeojsonService: Function = (url: string) => {
  return async (dispatch) => {
    dispatch(ProjectActions.GetProjectBuildingGeojsonLoading(true));

    const fetchProjectBuildingGeojson = async (url: string) => {
      try {
        const fetchBuildingGeojsonData = await CoreModules.axios.get(url);
        const resp: any = fetchBuildingGeojsonData.data;
        dispatch(ProjectActions.SetProjectBuildingGeojson(resp));
        dispatch(ProjectActions.GetProjectBuildingGeojsonLoading(false));
      } catch (error) {
        dispatch(ProjectActions.GetProjectBuildingGeojsonLoading(false));
      }
    };

    await fetchProjectBuildingGeojson(url);
  };
};

export const ProjectSubmissionInfographicsService: Function = (url: string) => {
  return async (dispatch) => {
    const fetchProjectSubmission = async (url: string) => {
      try {
<<<<<<< HEAD
        const fetchSubmissionData = await CoreModules.axios.get(url);
        const resp: any = fetchSubmissionData.data;
=======
        dispatch(SubmissionActions.SetSubmissionInfographicsLoading(true));
        const fetchSubmissionData = await CoreModules.axios.get(url);
        const resp: any = fetchSubmissionData.data;
        dispatch(SubmissionActions.SetSubmissionInfographicsLoading(false));
>>>>>>> 7e43cdde
        dispatch(SubmissionActions.SetSubmissionInfographics(resp));
      } catch (error) {}
    };

    await fetchProjectSubmission(url);
  };
};

<<<<<<< HEAD
=======
export const ValidatedVsMappedInfographicsService: Function = (url: string) => {
  return async (dispatch) => {
    const fetchProjectSubmission = async (url: string) => {
      try {
        dispatch(SubmissionActions.SetValidatedVsMappedLoading(true));
        const validatedVsMappedData = await CoreModules.axios.get(url);
        const resp: any = validatedVsMappedData.data;
        dispatch(SubmissionActions.SetValidatedVsMappedInfographics(resp));
        dispatch(SubmissionActions.SetValidatedVsMappedLoading(false));
      } catch (error) {
        dispatch(SubmissionActions.SetValidatedVsMappedLoading(false));
      }
    };

    await fetchProjectSubmission(url);
  };
};

>>>>>>> 7e43cdde
export const ProjectContributorsService: Function = (url: string) => {
  return async (dispatch) => {
    const fetchProjectContributor = async (url: string) => {
      try {
        dispatch(SubmissionActions.SetSubmissionContributorsLoading(true));
        const fetchContributorsData = await CoreModules.axios.get(url);
        const resp: any = fetchContributorsData.data;
        dispatch(SubmissionActions.SetSubmissionContributors(resp));
        dispatch(SubmissionActions.SetSubmissionContributorsLoading(false));
<<<<<<< HEAD
      } catch (error) {}
=======
      } catch (error) {
        dispatch(SubmissionActions.SetSubmissionContributorsLoading(false));
      }
>>>>>>> 7e43cdde
    };

    await fetchProjectContributor(url);
  };
<<<<<<< HEAD
=======
};

export const SubmissionFormFieldsService: Function = (url: string) => {
  return async (dispatch) => {
    const fetchFormFields = async (url: string) => {
      try {
        dispatch(SubmissionActions.SetSubmissionFormFieldsLoading(true));
        const response = await CoreModules.axios.get(url);
        const formFields: any = response.data;
        dispatch(SubmissionActions.SetSubmissionFormFields(formFields));
        dispatch(SubmissionActions.SetSubmissionFormFieldsLoading(false));
        dispatch(SubmissionActions.SetSubmissionTableRefreshing(false));
      } catch (error) {
        dispatch(SubmissionActions.SetSubmissionFormFieldsLoading(false));
        dispatch(SubmissionActions.SetSubmissionTableRefreshing(false));
      }
    };

    await fetchFormFields(url);
  };
};

export const SubmissionTableService: Function = (url: string) => {
  return async (dispatch) => {
    const fetchSubmissionTable = async (url: string) => {
      try {
        dispatch(SubmissionActions.SetSubmissionTableLoading(true));
        const response = await CoreModules.axios.get(url);
        const submissionTableData: any = response.data;
        dispatch(SubmissionActions.SetSubmissionTable(submissionTableData));
        dispatch(SubmissionActions.SetSubmissionTableLoading(false));
        dispatch(SubmissionActions.SetSubmissionTableRefreshing(false));
      } catch (error) {
        dispatch(SubmissionActions.SetSubmissionTableLoading(false));
        dispatch(SubmissionActions.SetSubmissionTableRefreshing(false));
      }
    };

    await fetchSubmissionTable(url);
  };
>>>>>>> 7e43cdde
};<|MERGE_RESOLUTION|>--- conflicted
+++ resolved
@@ -1,14 +1,7 @@
-<<<<<<< HEAD
-import CoreModules from '../shared/CoreModules';
-import { ProjectActions } from '../store/slices/ProjectSlice';
-import { SubmissionActions } from '../store/slices/SubmissionSlice';
-// import { HomeProjectCardModel } from '../models/home/homeModel';
-=======
 import CoreModules from '@/shared/CoreModules';
 import { ProjectActions } from '@/store/slices/ProjectSlice';
 // import { HomeProjectCardModel } from '@/models/home/homeModel';
 import { SubmissionActions } from '@/store/slices/SubmissionSlice';
->>>>>>> 7e43cdde
 
 export const ProjectSubmissionService: Function = (url: string) => {
   return async (dispatch) => {
@@ -51,15 +44,10 @@
   return async (dispatch) => {
     const fetchProjectSubmission = async (url: string) => {
       try {
-<<<<<<< HEAD
-        const fetchSubmissionData = await CoreModules.axios.get(url);
-        const resp: any = fetchSubmissionData.data;
-=======
         dispatch(SubmissionActions.SetSubmissionInfographicsLoading(true));
         const fetchSubmissionData = await CoreModules.axios.get(url);
         const resp: any = fetchSubmissionData.data;
         dispatch(SubmissionActions.SetSubmissionInfographicsLoading(false));
->>>>>>> 7e43cdde
         dispatch(SubmissionActions.SetSubmissionInfographics(resp));
       } catch (error) {}
     };
@@ -68,8 +56,6 @@
   };
 };
 
-<<<<<<< HEAD
-=======
 export const ValidatedVsMappedInfographicsService: Function = (url: string) => {
   return async (dispatch) => {
     const fetchProjectSubmission = async (url: string) => {
@@ -88,7 +74,6 @@
   };
 };
 
->>>>>>> 7e43cdde
 export const ProjectContributorsService: Function = (url: string) => {
   return async (dispatch) => {
     const fetchProjectContributor = async (url: string) => {
@@ -98,19 +83,13 @@
         const resp: any = fetchContributorsData.data;
         dispatch(SubmissionActions.SetSubmissionContributors(resp));
         dispatch(SubmissionActions.SetSubmissionContributorsLoading(false));
-<<<<<<< HEAD
-      } catch (error) {}
-=======
       } catch (error) {
         dispatch(SubmissionActions.SetSubmissionContributorsLoading(false));
       }
->>>>>>> 7e43cdde
     };
 
     await fetchProjectContributor(url);
   };
-<<<<<<< HEAD
-=======
 };
 
 export const SubmissionFormFieldsService: Function = (url: string) => {
@@ -151,5 +130,4 @@
 
     await fetchSubmissionTable(url);
   };
->>>>>>> 7e43cdde
 };