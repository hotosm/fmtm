import CoreModules from '@/shared/CoreModules.js';
import React, { useEffect } from 'react';
import environment from '@/environment';
import { SubmissionService } from '@/api/Submission';
import SubmissionInstanceMap from '@/components/SubmissionMap/SubmissionInstanceMap';
import { GetProjectDashboard } from '@/api/Project';
import Button from '@/components/common/Button';
import { SubmissionActions } from '@/store/slices/SubmissionSlice';
import UpdateReviewStatusModal from '@/components/ProjectSubmissions/UpdateReviewStatusModal';
import { useAppSelector } from '@/types/reduxTypes';

const SubmissionDetails = () => {
  const dispatch = CoreModules.useAppDispatch();
  const params = CoreModules.useParams();
  const encodedProjectId = params.projectId;
  const decodedProjectId = environment.decode(encodedProjectId);
  const taskId = params.taskId;
  const paramsInstanceId = params.instanceId;
  const projectDashboardDetail = CoreModules.useAppSelector((state) => state.project.projectDashboardDetail);

  // const submissionDetails = useAppSelector((state) => state.submission.submissionDetails);

  const submissionDetails = {
    start: '2024-02-21T15:46:15.790+05:45',
    end: '2024-02-21T15:47:03.138+05:45',
    today: '2024-02-21',
    phonenumber: null,
    deviceid: 'collect:GbHDtlOGabIxAO0H',
    username: 'svcfmtm',
    email: '3794',
    instructions: null,
    warmup: {
      type: 'Point',
      coordinates: [85.3284991, 27.7303609, 1278.800048828125],
      properties: {
        accuracy: 10.981,
      },
    },
    all: {
      model: 'basic',
      existing: '110627',
      xid: '110627',
      xlocation:
        '27.713884 85.320455 0 0; 27.713872 85.320544 0 0; 27.713874 85.320544 0 0; 27.713818 85.320991 0 0; 27.713807 85.321073 0 0; 27.7139 85.321088 0 0; 27.714233 85.321142 0 0; 27.714223 85.321215 0 0; 27.714292 85.321226 0 0; 27.714336 85.320882 0 0; 27.714267 85.320871 0 0; 27.714243 85.32106 0 0; 27.71391 85.321006 0 0; 27.713967 85.32056 0 0; 27.714303 85.320614 0 0; 27.714275 85.320841 0 0; 27.714344 85.320852 0 0; 27.714373 85.320626 0 0; 27.714482 85.320643 0 0; 27.714493 85.320554 0 0; 27.713884 85.320455 0 0',
      buildings: {
        category: 'service',
        name: null,
        building_material: 'glass',
        building_levels: null,
        religion: null,
        denomination: null,
        muslim: null,
        hindu: null,
        religious: null,
        service: 'pump_station',
        Shop: null,
        tourism: null,
        education_details: null,
        link: null,
        government: null,
        medical: null,
        food: null,
        cuisine: null,
        heritage: null,
        emergency: null,
        operator: null,
        inscription: null,
        housing: null,
        provider: null,
        rooms: null,
        ref: null,
        building_neighbor: null,
      },
      gps: {
        point: null,
        comment: 'Nice',
        image: '1708509704584.jpg',
      },
    },
    details: {
      power: null,
      generator_source: null,
      generator: null,
      water: null,
      water_source: null,
      pump_unit: null,
      capacity: null,
      age: null,
      building_prefab: null,
      building_floor: null,
      building_roof: null,
      condition: null,
      access_roof: null,
      levels_underground: null,
      geological_site: null,
      lateral_material: null,
      lateral_system: null,
    },
    meta: {
      instanceID: 'uuid:3b051100-d29f-4544-99b9-fb865f07716e',
    },
    __id: 'uuid:3b051100-d29f-4544-99b9-fb865f07716e',
    __system: {
      submissionDate: '2024-02-21T10:02:02.213Z',
      updatedAt: null,
      submitterId: '49715',
      submitterName: 'generate app user_buildings_3794',
      attachmentsPresent: 1,
      attachmentsExpected: 1,
      status: null,
      reviewState: null,
      deviceId: 'collect:GbHDtlOGabIxAO0H',
      edits: 0,
      formVersion: '2024-02-21T10:01:01Z',
    },
  };

  useEffect(() => {
<<<<<<< HEAD
    dispatch(GetProjectDashboard(`${import.meta.env.VITE_API_URL}/projects/project_dashboard/${decodedProjectId}`));
  }, []);
=======
    dispatch(
      SubmissionService(
        `${
          import.meta.env.VITE_API_URL
        }/submission/task_submissions/${decodedProjectId}?task_id=${taskId}&submission_id=${paramsInstanceId}`,
      ),
    );
  }, [decodedProjectId, taskId, paramsInstanceId]);
>>>>>>> ad52ab9d

  // useEffect(() => {
  //   dispatch(
  //     SubmissionService(
  //       `${
  //         import.meta.env.VITE_API_URL
  //       }/central/submission?project_id=${decodedProjectId}&xmlFormId=${decodedTaskId}&submission_id=${paramsInstanceId}`,
  //     ),
  //   );
  // }, []);

  function removeNullValues(obj) {
    const newObj = {};
    for (const [key, value] of Object.entries(obj)) {
      if (value !== null) {
        if (typeof value === 'object') {
          const nestedObj = removeNullValues(value);
          if (Object.keys(nestedObj).length > 0) {
            newObj[key] = nestedObj;
          }
        } else {
          newObj[key] = value;
        }
      }
    }
    return newObj;
  }
  const filteredData = removeNullValues(submissionDetails);

  var coordinatesArray = submissionDetails?.all?.xlocation?.split(';').map(function (coord) {
    let coordinate = coord
      .trim()
      .split(' ')
      .slice(0, 2)
      .map((value) => {
        return parseFloat(value);
      });
    return [coordinate[1], coordinate[0]];
  });

  const geojsonFeature = {
    type: 'FeatureCollection',
    features: [
      {
        type: 'Feature',
        geometry: {
          type: 'LineString',
          coordinates: coordinatesArray,
        },
        properties: {},
      },
    ],
  };

  const renderValue = (value, key = '') => {
    if (key === 'start' || key === 'end') {
      return (
        <p>
          {value?.split('T')[0]}, {value?.split('T')[1]}
        </p>
      );
    } else if (typeof value === 'object' && Object.values(value).includes('Point')) {
      return (
        <div>
          <p className="fmtm-capitalize"></p> {value?.type} ({value?.coordinates?.[0]},{value?.coordinates?.[1]},
          {value?.coordinates?.[2]}){renderValue(value?.properties)}
        </div>
      );
    } else if (typeof value === 'object') {
      return (
        <ul className="fmtm-flex fmtm-flex-col fmtm-gap-1">
          {Object.entries(value).map(([key, nestedValue]) => (
            <CoreModules.Box sx={{ textTransform: 'capitalize' }} key={key}>
              <span color="error" className="fmtm-font-bold">
                {key}:{' '}
              </span>
              {renderValue(nestedValue, key)}
            </CoreModules.Box>
          ))}
        </ul>
      );
    } else {
      return <span>{value}</span>;
    }
  };

  return (
    <div className="fmtm-bg-gray-100 fmtm-box-border fmtm-border-[1px] fmtm-border-t-white fmtm-border-t-[0px] fmtm-px-[1.5rem] md:fmtm-px-[3.5rem] fmtm-py-[1.5rem] md:fmtm-py-[2rem]">
      <UpdateReviewStatusModal />
      <div className="fmtm-flex fmtm-flex-col xl:fmtm-flex-row">
        <div>
          <div className="fmtm-bg-white fmtm-rounded-lg fmtm-w-full md:fmtm-w-[35rem] fmtm-h-fit fmtm-p-2 fmtm-px-4 md:fmtm-p-4 md:fmtm-shadow-[0px_10px_20px_0px_rgba(96,96,96,0.1)] fmtm-flex fmtm-flex-col">
            <h2 className="fmtm-text-2xl fmtm-text-[#545454] fmtm-font-bold fmtm-mb-4">
              {/* {projectDashboardDetail?.project_name_prefix} */}
              generate app user
            </h2>
            <h2 className="fmtm-text-xl fmtm-font-bold fmtm-text-[#545454]">Task: {decodedTaskId}</h2>
            <h2 className="fmtm-text-lg fmtm-font-bold fmtm-text-[#545454]">Submission Id: {paramsInstanceId}</h2>
          </div>
          <Button
            btnText="Update Review Status"
            btnType="primary"
            className="fmtm-w-fit fmtm-justify-center !fmtm-rounded fmtm-font-bold fmtm-text-sm !fmtm-py-2 fmtm-mt-8"
            onClick={() => {
              dispatch(
                SubmissionActions.SetUpdateReviewStatusModal({
                  toggleModalStatus: true,
                  submissionId: paramsInstanceId,
                }),
              );
            }}
          />
        </div>
        <div className="fmtm-flex fmtm-flex-grow fmtm-justify-center">
          <div className="fmtm-w-full fmtm-my-10 xl:fmtm-my-0 xl:fmtm-w-[500px] 2xl:fmtm-w-[700px] fmtm-h-[300px] fmtm-rounded-lg fmtm-overflow-hidden">
            <SubmissionInstanceMap featureGeojson={geojsonFeature} />
          </div>
        </div>
      </div>
      {Object.entries(filteredData).map(([key, value]) => (
        <div key={key}>
          <CoreModules.Box sx={{ borderBottom: '1px solid #e2e2e2', padding: '8px' }}>
            <div className="fmtm-capitalize fmtm-text-xl fmtm-font-bold fmtm-mb-1">{key}</div>
            {renderValue(value, key)}
          </CoreModules.Box>
        </div>
      ))}{' '}
    </div>
  );
};

export default SubmissionDetails;<|MERGE_RESOLUTION|>--- conflicted
+++ resolved
@@ -116,10 +116,10 @@
   };
 
   useEffect(() => {
-<<<<<<< HEAD
     dispatch(GetProjectDashboard(`${import.meta.env.VITE_API_URL}/projects/project_dashboard/${decodedProjectId}`));
   }, []);
-=======
+
+  useEffect(() => {
     dispatch(
       SubmissionService(
         `${
@@ -128,7 +128,6 @@
       ),
     );
   }, [decodedProjectId, taskId, paramsInstanceId]);
->>>>>>> ad52ab9d
 
   // useEffect(() => {
   //   dispatch(
