--- conflicted
+++ resolved
@@ -128,12 +128,7 @@
       new_geom_type: projectDetails.newGeomType ? projectDetails.newGeomType : projectDetails.primaryGeomType,
       task_split_type: taskSplittingMethod,
       // "uploaded_form": projectDetails.uploaded_form,
-<<<<<<< HEAD
       hashtags: projectDetails.hashtags?.replace(hashtagsPrefix, ''),
-      data_extract_url: projectDetails.data_extract_url,
-=======
-      hashtags: projectDetails.hashtags,
->>>>>>> 80c37436
       custom_tms_url: projectDetails.custom_tms_url,
     };
     // Append osm_category if set
