--- conflicted
+++ resolved
@@ -133,13 +133,8 @@
   className,
 }: ICustomSelect) => {
   return (
-<<<<<<< HEAD
     <div className="fmtm-w-full">
-      <p className={`fmtm-text-[1rem] fmtm-mb-2 fmtm-font-semibold ${className}`}>{title}</p>
-=======
-    <div className={`fmtm-w-full`}>
-      {title && <p className="fmtm-text-[1rem] fmtm-mb-2 fmtm-font-semibold ">{title}</p>}
->>>>>>> 1228ec9c
+      {title && <p className={`fmtm-text-[1rem] fmtm-mb-2 fmtm-font-semibold ${className}`}>{title}</p>}
       <div className="fmtm-flex fmtm-items-end ">
         <div className={`fmtm-w-full ${className}`}>
           <Select value={value} onValueChange={(value) => onValueChange(value)}>
