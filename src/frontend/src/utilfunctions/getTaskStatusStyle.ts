--- conflicted
+++ resolved
@@ -30,13 +30,9 @@
         width: 1,
       }),
       radius: 8,
-<<<<<<< HEAD
-    }),
-=======
       declutterMode: 'obstacle',
     }),
     zIndex: 5,
->>>>>>> e751f764
   });
 }
 
@@ -152,43 +148,23 @@
     geojsonStyles = {
       READY: createPointStyle(
         mapTheme.palette.entityStatusColors.ready,
-<<<<<<< HEAD
-        isEntitySelected ? 'rgb(224,10,7,1)' : 'rgb(0,0,0,0.5)',
+        isEntitySelected ? 'rgb(224,10,7,1)' : 'rgb(255,255,255,1)',
       ),
       OPENED_IN_ODK: createPointStyle(
         mapTheme.palette.entityStatusColors.opened_in_odk,
-        isEntitySelected ? 'rgb(224,10,7,1)' : 'rgb(0,0,0,0.5)',
+        isEntitySelected ? 'rgb(224,10,7,1)' : 'rgb(255,255,255,1)',
       ),
       SURVEY_SUBMITTED: createPointStyle(
         mapTheme.palette.entityStatusColors.survey_submitted,
-        isEntitySelected ? 'rgb(224,10,7,1)' : 'rgb(0,0,0,0.5)',
+        isEntitySelected ? 'rgb(224,10,7,1)' : 'rgb(255,255,255,1)',
       ),
       MARKED_BAD: createPointStyle(
         mapTheme.palette.entityStatusColors.marked_bad,
-        isEntitySelected ? 'rgb(224,10,7,1)' : 'rgb(0,0,0,0.5)',
+        isEntitySelected ? 'rgb(224,10,7,1)' : 'rgb(255,255,255,1)',
       ),
       VALIDATED: createPointStyle(
         mapTheme.palette.entityStatusColors.validated,
-        isEntitySelected ? 'rgb(224,10,7,1)' : 'rgb(0,0,0,0.5)',
-=======
-        isEntitySelected ? 'rgb(224,10,7,1)' : 'rgb(255,255,255,1)',
-      ),
-      OPENED_IN_ODK: createPointStyle(
-        mapTheme.palette.entityStatusColors.opened_in_odk,
-        isEntitySelected ? 'rgb(224,10,7,1)' : 'rgb(255,255,255,1)',
-      ),
-      SURVEY_SUBMITTED: createPointStyle(
-        mapTheme.palette.entityStatusColors.survey_submitted,
-        isEntitySelected ? 'rgb(224,10,7,1)' : 'rgb(255,255,255,1)',
-      ),
-      MARKED_BAD: createPointStyle(
-        mapTheme.palette.entityStatusColors.marked_bad,
-        isEntitySelected ? 'rgb(224,10,7,1)' : 'rgb(255,255,255,1)',
-      ),
-      VALIDATED: createPointStyle(
-        mapTheme.palette.entityStatusColors.validated,
-        isEntitySelected ? 'rgb(224,10,7,1)' : 'rgb(255,255,255,1)',
->>>>>>> e751f764
+        isEntitySelected ? 'rgb(224,10,7,1)' : 'rgb(255,255,255,1)',
       ),
     };
   } else if (geomType === 'Polygon') {
