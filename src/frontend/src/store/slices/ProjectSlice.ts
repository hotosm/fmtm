--- conflicted
+++ resolved
@@ -143,7 +143,6 @@
     UpdateProjectTaskActivity(state, action) {
       state.projectTaskActivity = [action.payload, ...state.projectTaskActivity];
     },
-<<<<<<< HEAD
     UpdateEntityStatusLoading(state, action) {
       state.updateEntityStatusLoading = action.payload;
     },
@@ -174,10 +173,9 @@
         return boundary;
       });
       state.projectTaskBoundries = updatedProjectTaskBoundries;
-=======
+    },
     SetDownloadSubmissionGeojsonLoading(state, action) {
       state.downloadSubmissionLoading = action.payload;
->>>>>>> b5c5d9cc
     },
   },
 });
