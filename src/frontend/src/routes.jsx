import React, { Suspense } from 'react';
import {
  createBrowserRouter,
  // Navigate,
} from 'react-router-dom';
import Home from './views/Home';
import Tabbed from './views/Tabbed';
import MainView from './views/MainView';
import CreateProject from './views/CreateProject';
import EditProject from './views/EditProject';
import ProtectedRoute from './utilities/ProtectedRoute';
import NotFoundPage from './views/NotFound404';
import Organization from './views/Organization';
import CreateOrganization from './views/CreateOrganization';
import Authorized from './views/Authorized';
import SubmissionDetails from './views/SubmissionDetails';
import CreateNewProject from './views/CreateNewProject';
import ProjectDetails from './views/ProjectDetails';
import UnderConstruction from './views/UnderConstruction';
import ErrorBoundary from './views/ErrorBoundary';
import NewProjectDetails from './views/NewProjectDetails';

// const ProjectDetails = React.lazy(() => import('./views/ProjectDetails'));
const Submissions = React.lazy(() => import('./views/Submissions'));
const Tasks = React.lazy(() => import('./views/Tasks'));
const ProjectInfo = React.lazy(() => import('./views/ProjectInfo'));

const routes = createBrowserRouter([
  {
    element: <MainView />,
    children: [
      {
        path: '/',
        element: (
          <ErrorBoundary>
            <Home />
          </ErrorBoundary>
        ),
      },
      {
        path: '/organization',
        element: (
          <ErrorBoundary>
            <Organization />
          </ErrorBoundary>
        ),
      },
      {
        path: '/createOrganization',
        element: (
          <ErrorBoundary>
            <CreateOrganization />
          </ErrorBoundary>
        ),
      },
      // {
      //     path: '/explore',
      //     element: <Navigate to="/" />,
      // },
      {
        path: '/tabbed',
        element: (
          <ErrorBoundary>
            <Tabbed />
          </ErrorBoundary>
        ),
      },

      {
        path: '/projectInfo/:projectId',
        element: (
          <ProtectedRoute>
            <Suspense fallback={<div></div>}>
              <ErrorBoundary>
                <ProjectInfo />
              </ErrorBoundary>
            </Suspense>
          </ProtectedRoute>
        ),
      },

      {
        path: '/project/:projectId/tasks/:taskId',
        element: (
          <ProtectedRoute>
            <Suspense fallback={<div></div>}>
              <ErrorBoundary>
                <Tasks />
              </ErrorBoundary>
            </Suspense>
          </ProtectedRoute>
        ),
      },
      // {
      //     path: "/recoveraccess",
      //     element: <Forgot />,
      // },

      {
        path: '/project/:projectId/tasks/:taskId/submission/:instanceId',
        element: (
          <ProtectedRoute>
            <Suspense fallback={<div></div>}>
              <ErrorBoundary>
                <SubmissionDetails />
              </ErrorBoundary>
            </Suspense>
          </ProtectedRoute>
        ),
      },
      {
        path: '/submissions/:id',
        element: (
          <ProtectedRoute>
            <Suspense fallback={<div></div>}>
              <ErrorBoundary>
                <Submissions />
              </ErrorBoundary>
            </Suspense>
          </ProtectedRoute>
        ),
      },

      {
        path: '/project_details/:id',
        element: (
          <ProtectedRoute>
            <Suspense fallback={<div>Loading...</div>}>
              <ErrorBoundary>
                <ProjectDetails />
              </ErrorBoundary>
            </Suspense>
          </ProtectedRoute>
        ),
      },
<<<<<<< HEAD
      {
        path: '/newproject_details/:id',
        element: (
          <ProtectedRoute>
            <Suspense fallback={<div>Loading...</div>}>
              <ErrorBoundary>
                <NewProjectDetails />
              </ErrorBoundary>
            </Suspense>
          </ProtectedRoute>
        ),
      },
      {
        path: '/create-project',
        element: (
          <ProtectedRoute>
            <Suspense fallback={<div>Loading...</div>}>
              <ErrorBoundary>
                <CreateProject />
              </ErrorBoundary>
            </Suspense>
          </ProtectedRoute>
        ),
      },
      {
        path: '/upload-area',
        element: (
          <ProtectedRoute>
            <Suspense fallback={<div>Loading...</div>}>
              <ErrorBoundary>
                <CreateProject />
              </ErrorBoundary>
            </Suspense>
          </ProtectedRoute>
        ),
      },
      {
        path: '/data-extract',
        element: (
          <ProtectedRoute>
            <Suspense fallback={<div>Loading...</div>}>
              <ErrorBoundary>
                <CreateProject />
              </ErrorBoundary>
            </Suspense>
          </ProtectedRoute>
        ),
      },
      {
        path: '/define-tasks',
        element: (
          <ProtectedRoute>
            <Suspense fallback={<div>Loading...</div>}>
              <ErrorBoundary>
                <CreateProject />
              </ErrorBoundary>
            </Suspense>
          </ProtectedRoute>
        ),
      },
      {
        path: '/select-form',
        element: (
          <ProtectedRoute>
            <Suspense fallback={<div>Loading...</div>}>
              <ErrorBoundary>
                <CreateProject />
              </ErrorBoundary>
            </Suspense>
          </ProtectedRoute>
        ),
      },
=======
      // {
      //   path: '/create-project',
      //   element: (
      //     <ProtectedRoute>
      //       <Suspense fallback={<div>Loading...</div>}>
      //         <ErrorBoundary>
      //           <CreateProject />
      //         </ErrorBoundary>
      //       </Suspense>
      //     </ProtectedRoute>
      //   ),
      // },
      // {
      //   path: '/upload-area',
      //   element: (
      //     <ProtectedRoute>
      //       <Suspense fallback={<div>Loading...</div>}>
      //         <ErrorBoundary>
      //           <CreateProject />
      //         </ErrorBoundary>
      //       </Suspense>
      //     </ProtectedRoute>
      //   ),
      // },
      // {
      //   path: '/data-extract',
      //   element: (
      //     <ProtectedRoute>
      //       <Suspense fallback={<div>Loading...</div>}>
      //         <ErrorBoundary>
      //           <CreateProject />
      //         </ErrorBoundary>
      //       </Suspense>
      //     </ProtectedRoute>
      //   ),
      // },
      // {
      //   path: '/define-tasks',
      //   element: (
      //     <ProtectedRoute>
      //       <Suspense fallback={<div>Loading...</div>}>
      //         <ErrorBoundary>
      //           <CreateProject />
      //         </ErrorBoundary>
      //       </Suspense>
      //     </ProtectedRoute>
      //   ),
      // },
      // {
      //   path: '/select-form',
      //   element: (
      //     <ProtectedRoute>
      //       <Suspense fallback={<div>Loading...</div>}>
      //         <ErrorBoundary>
      //           <CreateProject />
      //         </ErrorBoundary>
      //       </Suspense>
      //     </ProtectedRoute>
      //   ),
      // },
>>>>>>> 9eb313ff
      {
        path: '/basemap-selection',
        element: (
          <ProtectedRoute>
            <Suspense fallback={<div>Loading...</div>}>
              <ErrorBoundary>
                <CreateProject />
              </ErrorBoundary>
            </Suspense>
          </ProtectedRoute>
        ),
      },
      {
        path: '/create-project',
        element: (
          <ProtectedRoute>
            <Suspense fallback={<div>Loading...</div>}>
              <ErrorBoundary>
                <CreateNewProject />
              </ErrorBoundary>
            </Suspense>
          </ProtectedRoute>
        ),
      },
      {
        path: '/upload-area',
        element: (
          <ProtectedRoute>
            <Suspense fallback={<div>Loading...</div>}>
              <ErrorBoundary>
                <CreateNewProject />
              </ErrorBoundary>
            </Suspense>
          </ProtectedRoute>
        ),
      },
      {
        path: '/data-extract',
        element: (
          <ProtectedRoute>
            <Suspense fallback={<div>Loading...</div>}>
              <ErrorBoundary>
                <CreateNewProject />
              </ErrorBoundary>
            </Suspense>
          </ProtectedRoute>
        ),
      },
      {
        path: '/split-tasks',
        element: (
          <ProtectedRoute>
            <Suspense fallback={<div>Loading...</div>}>
              <ErrorBoundary>
                <CreateNewProject />
              </ErrorBoundary>
            </Suspense>
          </ProtectedRoute>
        ),
      },
      {
        path: '/select-form',
        element: (
          <ProtectedRoute>
            <Suspense fallback={<div>Loading...</div>}>
              <ErrorBoundary>
                <CreateNewProject />
              </ErrorBoundary>
            </Suspense>
          </ProtectedRoute>
        ),
      },
      {
        path: '/basemap-selection',
        element: (
          <ProtectedRoute>
            <Suspense fallback={<div>Loading...</div>}>
              <ErrorBoundary>
                <CreateNewProject />
              </ErrorBoundary>
            </Suspense>
          </ProtectedRoute>
        ),
      },
      {
        path: '/edit-project/project-details/:projectId',
        element: (
          <ProtectedRoute>
            <Suspense fallback={<div>Loading...</div>}>
              <ErrorBoundary>
                <EditProject />
              </ErrorBoundary>
            </Suspense>
          </ProtectedRoute>
        ),
      },
      {
        path: 'edit-project/upload-area/:projectId',
        element: (
          <ProtectedRoute>
            <Suspense fallback={<div>Loading...</div>}>
              <ErrorBoundary>
                <EditProject />
              </ErrorBoundary>
            </Suspense>
          </ProtectedRoute>
        ),
      },
      {
        path: 'edit-project/data-extract/:projectId',
        element: (
          <ProtectedRoute>
            <Suspense fallback={<div>Loading...</div>}>
              <ErrorBoundary>
                <EditProject />
              </ErrorBoundary>
            </Suspense>
          </ProtectedRoute>
        ),
      },
      {
        path: 'edit-project/split-tasks/:projectId',
        element: (
          <ProtectedRoute>
            <Suspense fallback={<div>Loading...</div>}>
              <ErrorBoundary>
                <EditProject />
              </ErrorBoundary>
            </Suspense>
          </ProtectedRoute>
        ),
      },
      {
        path: 'edit-project/select-form/:projectId',
        element: (
          <ProtectedRoute>
            <Suspense fallback={<div>Loading...</div>}>
              <ErrorBoundary>
                <EditProject />
              </ErrorBoundary>
            </Suspense>
          </ProtectedRoute>
        ),
      },
      {
        path: 'edit-project/basemap-selection/:projectId',
        element: (
          <ProtectedRoute>
            <Suspense fallback={<div>Loading...</div>}>
              <ErrorBoundary>
                <EditProject />
              </ErrorBoundary>
            </Suspense>
          </ProtectedRoute>
        ),
      },
      {
        path: '/osmauth/',
        element: (
          <Suspense fallback={<div>Loading...</div>}>
            <ErrorBoundary>
              <Authorized />
            </ErrorBoundary>
          </Suspense>
        ),
      },
      {
        path: '/under-construction/',
        element: (
          <Suspense fallback={<div>Loading...</div>}>
            <UnderConstruction />
          </Suspense>
        ),
      },
      {
        path: '*',
        element: <NotFoundPage />,
      },
    ],
  },
]);

export default routes;<|MERGE_RESOLUTION|>--- conflicted
+++ resolved
@@ -133,7 +133,6 @@
           </ProtectedRoute>
         ),
       },
-<<<<<<< HEAD
       {
         path: '/newproject_details/:id',
         element: (
@@ -146,67 +145,6 @@
           </ProtectedRoute>
         ),
       },
-      {
-        path: '/create-project',
-        element: (
-          <ProtectedRoute>
-            <Suspense fallback={<div>Loading...</div>}>
-              <ErrorBoundary>
-                <CreateProject />
-              </ErrorBoundary>
-            </Suspense>
-          </ProtectedRoute>
-        ),
-      },
-      {
-        path: '/upload-area',
-        element: (
-          <ProtectedRoute>
-            <Suspense fallback={<div>Loading...</div>}>
-              <ErrorBoundary>
-                <CreateProject />
-              </ErrorBoundary>
-            </Suspense>
-          </ProtectedRoute>
-        ),
-      },
-      {
-        path: '/data-extract',
-        element: (
-          <ProtectedRoute>
-            <Suspense fallback={<div>Loading...</div>}>
-              <ErrorBoundary>
-                <CreateProject />
-              </ErrorBoundary>
-            </Suspense>
-          </ProtectedRoute>
-        ),
-      },
-      {
-        path: '/define-tasks',
-        element: (
-          <ProtectedRoute>
-            <Suspense fallback={<div>Loading...</div>}>
-              <ErrorBoundary>
-                <CreateProject />
-              </ErrorBoundary>
-            </Suspense>
-          </ProtectedRoute>
-        ),
-      },
-      {
-        path: '/select-form',
-        element: (
-          <ProtectedRoute>
-            <Suspense fallback={<div>Loading...</div>}>
-              <ErrorBoundary>
-                <CreateProject />
-              </ErrorBoundary>
-            </Suspense>
-          </ProtectedRoute>
-        ),
-      },
-=======
       // {
       //   path: '/create-project',
       //   element: (
@@ -267,7 +205,6 @@
       //     </ProtectedRoute>
       //   ),
       // },
->>>>>>> 9eb313ff
       {
         path: '/basemap-selection',
         element: (
