export type submissionContributorsTypes = {
  user: string;
  contributions: number;
};

export type submissionFormFieldsTypes = {
  path: string;
  name: string;
  type: string;
  binary: any;
  selectMultiple: any;
};

export type submissionTableDataTypes = {
  results: Record<string, any>[];
  pagination: {
    has_next: boolean;
    has_prev: boolean;
    total: number | null;
    page: number | null;
    prev_num: number | null;
    next_num: number | null;
    per_page: number | null;
    pages: number | null;
  };
};

export type reviewListType = {
  id: string;
  title: string;
  className: string;
  hoverClass: string;
};

export type formSubmissionType = { date: string; count: number; label: string };
<<<<<<< HEAD
export type validatedMappedType = { date: string; Validated: number; Mapped: number; label: string };

type featureType = {
  type: 'Feature';
  geometry: Partial<{
    type: string;
    coordinates: any[];
  }>;
  properties: Record<string, any>;
};

export type geometryLogType = {
  status: 'NEW' | 'BAD';
  geom: featureType;
  project_id: number;
  task_id: number;
=======
export type validatedMappedType = { date: string; validated: number; mapped: number };

export type updateReviewStateType = {
  instanceId: string;
  submitterId: number;
  deviceId: string;
  createdAt: string;
  updatedAt: string;
  reviewState: string;
>>>>>>> 35939f18
};<|MERGE_RESOLUTION|>--- conflicted
+++ resolved
@@ -33,7 +33,6 @@
 };
 
 export type formSubmissionType = { date: string; count: number; label: string };
-<<<<<<< HEAD
 export type validatedMappedType = { date: string; Validated: number; Mapped: number; label: string };
 
 type featureType = {
@@ -50,8 +49,7 @@
   geom: featureType;
   project_id: number;
   task_id: number;
-=======
-export type validatedMappedType = { date: string; validated: number; mapped: number };
+};
 
 export type updateReviewStateType = {
   instanceId: string;
@@ -60,5 +58,4 @@
   createdAt: string;
   updatedAt: string;
   reviewState: string;
->>>>>>> 35939f18
 };